//! A simplified interface to the `sysctl` system call.
//!
//! Currently built for and only tested on FreeBSD.
//!
//! # Example: Get description and value
//! ```
//! extern crate sysctl;
//! #[cfg(not(any(target_os = "macos", target_os = "linux")))]
//! fn main() {
//!     let ctl = sysctl::Ctl::new("kern.osrevision")
//!         .expect("could not get sysctl");
//!
//!     let d = ctl.description()
//!         .expect("could not get description");
//!
//!     println!("Description: {:?}", d);
//!
//!     let val_enum = ctl.value()
//!         .expect("could not get value");
//!
//!     if let sysctl::CtlValue::Int(val) = val_enum {
//!         println!("Value: {}", val);
//!     }
//! }
//!
//! #[cfg(target_os = "macos")]
//! fn main() {
//!     let mut ctl = sysctl::Ctl::new("kern.osrevision")
//!         .expect("could not get sysctl");
//!
//!     // description is not available on macos
//!
//!     let val_enum = ctl.value()
//!         .expect("could not get value");
//!
//!     if let sysctl::CtlValue::Int(val) = val_enum {
//!         println!("Value: {}", val);
//!     }
//! }
//! ```
//! # Example: Get value as struct
//! ```
//! extern crate sysctl;
//! extern crate libc;
//!
//! use libc::c_int;
//!
//! #[derive(Debug)]
//! #[repr(C)]
//! struct ClockInfo {
//!     hz: c_int, /* clock frequency */
//!     tick: c_int, /* micro-seconds per hz tick */
//!     spare: c_int,
//!     stathz: c_int, /* statistics clock frequency */
//!     profhz: c_int, /* profiling clock frequency */
//! }
//!
//! fn main() {
//!     println!("{:?}", sysctl::value_as::<ClockInfo>("kern.clockrate"));
//! }
//! ```

#[macro_use]
extern crate bitflags;
extern crate byteorder;
extern crate libc;

#[macro_use]
extern crate failure;

use libc::sysctl;
use libc::BUFSIZ;
use libc::{c_int, c_uchar, c_uint, c_void};

use byteorder::{ByteOrder, LittleEndian, WriteBytesExt};
use std::cmp;
use std::convert;
#[cfg(not(target_os = "macos"))]
use std::f32;
use std::io;
use std::mem;
use std::ptr;
use std::str;
<<<<<<< HEAD
#[cfg(not(any(target_os = "macos", target_os = "linux")))]
use std::f32;
use errno::{errno, set_errno};
use byteorder::{LittleEndian, ByteOrder, WriteBytesExt};
use std::fmt;
use std::string::String;
=======
use std::str::FromStr;
>>>>>>> 9f97e52b

// CTL* constants belong to libc crate but have not been added there yet.
// They will be removed from here once in the libc crate.
pub const CTL_MAXNAME: c_uint = 24;

pub const CTLTYPE: c_uint = 0xf; /* mask for the type */

pub const CTLTYPE_NODE: c_uint = 1;
pub const CTLTYPE_INT: c_uint = 2;
pub const CTLTYPE_STRING: c_uint = 3;
pub const CTLTYPE_S64: c_uint = 4;
pub const CTLTYPE_OPAQUE: c_uint = 5;
pub const CTLTYPE_STRUCT: c_uint = 5;
pub const CTLTYPE_UINT: c_uint = 6;
pub const CTLTYPE_LONG: c_uint = 7;
pub const CTLTYPE_ULONG: c_uint = 8;
pub const CTLTYPE_U64: c_uint = 9;
pub const CTLTYPE_U8: c_uint = 10;
pub const CTLTYPE_U16: c_uint = 11;
pub const CTLTYPE_S8: c_uint = 12;
pub const CTLTYPE_S16: c_uint = 13;
pub const CTLTYPE_S32: c_uint = 14;
pub const CTLTYPE_U32: c_uint = 15;

pub const CTLFLAG_RD: c_uint = 0x80000000;
pub const CTLFLAG_WR: c_uint = 0x40000000;
pub const CTLFLAG_RW: c_uint = 0x80000000 | 0x40000000;
pub const CTLFLAG_DORMANT: c_uint = 0x20000000;
pub const CTLFLAG_ANYBODY: c_uint = 0x10000000;
pub const CTLFLAG_SECURE: c_uint = 0x08000000;
pub const CTLFLAG_PRISON: c_uint = 0x04000000;
pub const CTLFLAG_DYN: c_uint = 0x02000000;
pub const CTLFLAG_SKIP: c_uint = 0x01000000;
pub const CTLFLAG_TUN: c_uint = 0x00080000;
pub const CTLFLAG_RDTUN: c_uint = CTLFLAG_RD | CTLFLAG_TUN;
pub const CTLFLAG_RWTUN: c_uint = CTLFLAG_RW | CTLFLAG_TUN;
pub const CTLFLAG_MPSAFE: c_uint = 0x00040000;
pub const CTLFLAG_VNET: c_uint = 0x00020000;
pub const CTLFLAG_DYING: c_uint = 0x00010000;
pub const CTLFLAG_CAPRD: c_uint = 0x00008000;
pub const CTLFLAG_CAPWR: c_uint = 0x00004000;
pub const CTLFLAG_STATS: c_uint = 0x00002000;
pub const CTLFLAG_NOFETCH: c_uint = 0x00001000;
pub const CTLFLAG_CAPRW: c_uint = CTLFLAG_CAPRD | CTLFLAG_CAPWR;
pub const CTLFLAG_SECURE1: c_uint = 134217728;
pub const CTLFLAG_SECURE2: c_uint = 135266304;
pub const CTLFLAG_SECURE3: c_uint = 136314880;

pub const CTLMASK_SECURE: c_uint = 15728640;
pub const CTLSHIFT_SECURE: c_uint = 20;

/// Represents control flags of a sysctl
bitflags! {
    pub struct CtlFlags : c_uint {
        /// Allow reads of variable
        const RD = CTLFLAG_RD;

        /// Allow writes to the variable
        const WR = CTLFLAG_WR;

        const RW = Self::RD.bits | Self::WR.bits;

        /// This sysctl is not active yet
        const DORMANT = CTLFLAG_DORMANT;

        /// All users can set this var
        const ANYBODY = CTLFLAG_ANYBODY;

        /// Permit set only if securelevel<=0
        const SECURE = CTLFLAG_SECURE;

        /// Prisoned roots can fiddle
        const PRISON = CTLFLAG_PRISON;

        /// Dynamic oid - can be freed
        const DYN = CTLFLAG_DYN;

        /// Skip this sysctl when listing
        const SKIP = CTLFLAG_DORMANT;

        /// Secure level
        const SECURE_MASK = 0x00F00000;

        /// Default value is loaded from getenv()
        const TUN = CTLFLAG_TUN;

        /// Readable tunable
        const RDTUN = Self::RD.bits | Self::TUN.bits;

        /// Readable and writeable tunable
        const RWTUN = Self::RW.bits | Self::TUN.bits;

        /// Handler is MP safe
        const MPSAFE = CTLFLAG_MPSAFE;

        /// Prisons with vnet can fiddle
        const VNET = CTLFLAG_VNET;

        /// Oid is being removed
        const DYING = CTLFLAG_DYING;

        /// Can be read in capability mode
        const CAPRD = CTLFLAG_CAPRD;

        /// Can be written in capability mode
        const CAPWR = CTLFLAG_CAPWR;

        /// Statistics; not a tuneable
        const STATS = CTLFLAG_STATS;

        /// Don't fetch tunable from getenv()
        const NOFETCH = CTLFLAG_NOFETCH;

        /// Can be read and written in capability mode
        const CAPRW = Self::CAPRD.bits | Self::CAPWR.bits;
    }
}

/// An Enum that represents a sysctl's type information.
///
/// # Example
///
/// ```
/// extern crate sysctl;
///
/// let val_enum = &sysctl::value("kern.osrevision")
///     .expect("could not get kern.osrevision sysctl");
///
/// let val_type: sysctl::CtlType = val_enum.into();
///
/// assert_eq!(val_type, sysctl::CtlType::Int);
/// ```
#[derive(Debug, Copy, Clone, PartialEq)]
#[repr(u32)]
pub enum CtlType {
    Node = 1,
    Int = 2,
    String = 3,
    S64 = 4,
    Struct = 5,
    Uint = 6,
    Long = 7,
    Ulong = 8,
    U64 = 9,
    U8 = 10,
    U16 = 11,
    S8 = 12,
    S16 = 13,
    S32 = 14,
    U32 = 15,
    // Added custom types below
<<<<<<< HEAD
    #[cfg(not(any(target_os = "macos", target_os = "linux")))]
=======
    None = 0,
    #[cfg(not(target_os = "macos"))]
>>>>>>> 9f97e52b
    Temperature = 16,
}
impl convert::From<u32> for CtlType {
    fn from(t: u32) -> Self {
        assert!(t <= 16);
        unsafe { mem::transmute(t) }
    }
}
impl<'a> convert::From<&'a CtlValue> for CtlType {
    fn from(t: &'a CtlValue) -> Self {
        match t {
            &CtlValue::None => CtlType::None,
            &CtlValue::Node(_) => CtlType::Node,
            &CtlValue::Int(_) => CtlType::Int,
            &CtlValue::String(_) => CtlType::String,
            &CtlValue::S64(_) => CtlType::S64,
            &CtlValue::Struct(_) => CtlType::Struct,
            &CtlValue::Uint(_) => CtlType::Uint,
            &CtlValue::Long(_) => CtlType::Long,
            &CtlValue::Ulong(_) => CtlType::Ulong,
            &CtlValue::U64(_) => CtlType::U64,
            &CtlValue::U8(_) => CtlType::U8,
            &CtlValue::U16(_) => CtlType::U16,
            &CtlValue::S8(_) => CtlType::S8,
            &CtlValue::S16(_) => CtlType::S16,
            &CtlValue::S32(_) => CtlType::S32,
            &CtlValue::U32(_) => CtlType::U32,
            #[cfg(not(any(target_os = "macos", target_os = "linux")))]
            &CtlValue::Temperature(_) => CtlType::Temperature,
        }
    }
}

impl CtlType {
    fn min_type_size(self: &Self) -> usize {
        match self {
            &CtlType::None => 0,
            &CtlType::Node => 0,
            &CtlType::Int => mem::size_of::<libc::c_int>(),
            &CtlType::String => 0,
            &CtlType::S64 => mem::size_of::<i64>(),
            &CtlType::Struct => 0,
            &CtlType::Uint => mem::size_of::<libc::c_uint>(),
            &CtlType::Long => mem::size_of::<libc::c_long>(),
            &CtlType::Ulong => mem::size_of::<libc::c_ulong>(),
            &CtlType::U64 => mem::size_of::<u64>(),
            &CtlType::U8 => mem::size_of::<u8>(),
            &CtlType::U16 => mem::size_of::<u16>(),
            &CtlType::S8 => mem::size_of::<i8>(),
            &CtlType::S16 => mem::size_of::<i16>(),
            &CtlType::S32 => mem::size_of::<i32>(),
            &CtlType::U32 => mem::size_of::<u32>(),
            // Added custom types below
            #[cfg(not(target_os = "macos"))]
            &CtlType::Temperature => 0,
        }
    }
}

/// An Enum that holds all values returned by sysctl calls.
/// Extract inner value with `if let` or `match`.
///
/// # Example
///
/// ```ignore
/// let val_enum = sysctl::value("kern.osrevision");
///
/// if let sysctl::CtlValue::Int(val) = val_enum {
///     println!("Value: {}", val);
/// }
/// ```
#[derive(Debug, PartialEq, PartialOrd)]
pub enum CtlValue {
    None,
    Node(Vec<u8>),
    Int(i32),
    String(String),
    S64(u64),
    Struct(Vec<u8>),
    Uint(u32),
    Long(i64),
    Ulong(u64),
    U64(u64),
    U8(u8),
    U16(u16),
    S8(i8),
    S16(i16),
    S32(i32),
    U32(u32),
    #[cfg(not(any(target_os = "macos", target_os = "linux")))]
    Temperature(Temperature),
}

impl fmt::Display for CtlValue {
    fn fmt(&self, f: &mut fmt::Formatter) -> fmt::Result {
        if let &CtlValue::Int(val) = self {
            write!(f, "{}", val)
        }
        else if let &CtlValue::String(ref val_s) = self {
           write!(f, "{}", val_s) 
        } 
        else if let &CtlValue::S64(val_s64) = self {
            write!(f, "{}", val_s64)
        }
        else if let &CtlValue::Uint(val_uint) = self {
            write!(f, "{}", val_uint)
        }
        else if let &CtlValue::Long(val_long) = self {
            write!(f, "{}", val_long)
        }
        else if let &CtlValue::Ulong(val_ulong) = self {
            write!(f, "{}", val_ulong)
        }
        else if let &CtlValue::U64(val_u64) = self {
            write!(f, "{}", val_u64)
        }
        else if let &CtlValue::U8(val_u8) = self {
            write!(f, "{}", val_u8)
        }
        else if let &CtlValue::U16(val_u16) = self {
            write!(f, "{}", val_u16)
        }
        else if let &CtlValue::S8(val_s8) = self {
            write!(f, "{}", val_s8)
        }
        else if let &CtlValue::S16(val_s16) = self {
            write!(f, "{}", val_s16)
        }
        else if let &CtlValue::S32(val_s32) = self {
            write!(f, "{}", val_s32)
        }
        else if let &CtlValue::U32(val_u32) = self {
            write!(f, "{}", val_u32)
        }
        else {
            write!(f, "{}", "unknown value format for Display. use {:?}")
        }
    }
}

impl convert::Into<String> for CtlValue {
    fn into(self) -> String {
        if let CtlValue::Int(val) = self {
            val.to_string()
        }
        else if let CtlValue::String(val_s) = self {
           val_s.to_string() 
        } 
        else if let CtlValue::S64(val_s64) = self {
            val_s64.to_string()
        }
        else if let CtlValue::Uint(val_uint) = self {
            val_uint.to_string()
        }
        else if let CtlValue::Long(val_long) = self {
            val_long.to_string()
        }
        else if let CtlValue::Ulong(val_ulong) = self {
            val_ulong.to_string()
        }
        else if let CtlValue::U64(val_u64) = self {
            val_u64.to_string()
        }
        else if let CtlValue::U8(val_u8) = self {
            val_u8.to_string()
        }
        else if let CtlValue::U16(val_u16) = self {
            val_u16.to_string()
        }
        else if let CtlValue::S8(val_s8) = self {
            val_s8.to_string()
        }
        else if let CtlValue::S16(val_s16) = self {
            val_s16.to_string()
        }
        else if let CtlValue::S32(val_s32) = self {
            val_s32.to_string()
        }
        else if let CtlValue::U32(val_u32) = self {
            val_u32.to_string()
        }
        else {
            String::from("unknown value format for Display. use {:?}")
        }
    }
}

#[derive(Debug, PartialEq)]
struct CtlInfo {
    ctl_type: CtlType,
    fmt: String,
    flags: u32,
}
#[cfg(not(any(target_os = "macos", target_os = "linux")))]
impl CtlInfo {
    fn is_temperature(&self) -> bool {
        self.fmt.starts_with("IK")
    }
}

#[derive(Debug, Fail)]
pub enum SysctlError {
    #[fail(display = "no matching type for value")]
    #[cfg(not(target_os = "macos"))]
    UnknownType,

    #[fail(display = "Error extracting value")]
    ExtractionError,

    #[fail(display = "IO Error: {}", _0)]
    IoError(#[cause] io::Error),

    #[fail(display = "Error parsing UTF-8 data: {}", _0)]
    Utf8Error(#[cause] str::Utf8Error),

    #[fail(display = "Value is not readable")]
    NoReadAccess,

    #[fail(display = "Value is not writeable")]
    NoWriteAccess,

    #[fail(
        display = "sysctl returned a short read: read {} bytes, while a size of {} was reported",
        read,
        reported
    )]
    ShortRead { read: usize, reported: usize },
}

/// A custom type for temperature sysctls.
///
/// # Example
/// ```
/// extern crate sysctl;
/// #[cfg(not(any(target_os = "macos", target_os = "linux")))]
/// fn main() {
/// #   let ctl = match sysctl::Ctl::new("dev.cpu.0.temperature") {
/// #       Ok(c) => c,
/// #       Err(e) => {
/// #           println!("Couldn't get dev.cpu.0.temperature: {}", e);
/// #           return;
/// #       }
/// #   };
///     if let Ok(sysctl::CtlValue::Temperature(val)) = ctl.value() {
///         println!("Temperature: {:.2}K, {:.2}F, {:.2}C",
///                  val.kelvin(),
///                  val.fahrenheit(),
///                  val.celsius());
///     } else {
///         panic!("Error, not a temperature ctl!")
///     }
/// }
/// ```
/// Not available on MacOS
#[cfg(not(any(target_os = "macos", target_os = "linux")))]
#[derive(Debug, Copy, Clone, PartialEq, PartialOrd)]
pub struct Temperature {
    value: f32, // Kelvin
}
#[cfg(not(any(target_os = "macos", target_os = "linux")))]
impl Temperature {
    pub fn kelvin(&self) -> f32 {
        self.value
    }
    pub fn celsius(&self) -> f32 {
        self.value - 273.15
    }
    pub fn fahrenheit(&self) -> f32 {
        1.8 * self.celsius() + 32.0
    }
}

<<<<<<< HEAD
fn errno_string() -> String {
    let e = errno();
    set_errno(e);
    let code = e.0;
    format!("errno {}: {}", code, e)
}

#[cfg(not(any(target_os = "macos", target_os = "linux")))]
fn name2oid(name: &str) -> Result<Vec<c_int>, String> {

=======
#[cfg(not(target_os = "macos"))]
fn name2oid(name: &str) -> Result<Vec<c_int>, SysctlError> {
>>>>>>> 9f97e52b
    // Request command for OID
    let oid: [c_int; 2] = [0, 3];

    let mut len: usize = CTL_MAXNAME as usize * mem::size_of::<c_int>();

    // We get results in this vector
    let mut res: Vec<c_int> = vec![0; CTL_MAXNAME as usize];

    let ret = unsafe {
        sysctl(
            oid.as_ptr(),
            2,
            res.as_mut_ptr() as *mut c_void,
            &mut len,
            name.as_ptr() as *const c_void,
            name.len(),
        )
    };
    if ret < 0 {
        return Err(SysctlError::IoError(io::Error::last_os_error()));
    }

    // len is in bytes, convert to number of c_ints
    len /= mem::size_of::<c_int>();

    // Trim result vector
    res.truncate(len);

    Ok(res)
}

<<<<<<< HEAD
#[cfg(any(target_os = "macos", target_os = "linux"))]
fn name2oid(name: &str) -> Result<Vec<c_int>, String> {

=======
#[cfg(target_os = "macos")]
fn name2oid(name: &str) -> Result<Vec<c_int>, SysctlError> {
>>>>>>> 9f97e52b
    // Request command for OID
    let mut oid: [c_int; 2] = [0, 3];

    let mut len: usize = CTL_MAXNAME as usize * mem::size_of::<c_int>();

    // We get results in this vector
    let mut res: Vec<c_int> = vec![0; CTL_MAXNAME as usize];

    let ret = unsafe {
        sysctl(
            oid.as_mut_ptr(),
            2,
            res.as_mut_ptr() as *mut c_void,
            &mut len,
            name.as_ptr() as *mut c_void,
            name.len(),
        )
    };
    if ret < 0 {
        return Err(SysctlError::IoError(io::Error::last_os_error()));
    }

    // len is in bytes, convert to number of c_ints
    len /= mem::size_of::<c_int>();

    // Trim result vector
    res.truncate(len);

    Ok(res)
}

<<<<<<< HEAD
#[cfg(not(any(target_os = "macos", target_os = "linux")))]
fn oidfmt(oid: &[c_int]) -> Result<CtlInfo, String> {

=======
#[cfg(not(target_os = "macos"))]
fn oidfmt(oid: &[c_int]) -> Result<CtlInfo, SysctlError> {
>>>>>>> 9f97e52b
    // Request command for type info
    let mut qoid: Vec<c_int> = vec![0, 4];
    qoid.extend(oid);

    // Store results here
    let mut buf: [c_uchar; BUFSIZ as usize] = [0; BUFSIZ as usize];
    let mut buf_len = mem::size_of_val(&buf);
    let ret = unsafe {
        sysctl(
            qoid.as_ptr(),
            qoid.len() as u32,
            buf.as_mut_ptr() as *mut c_void,
            &mut buf_len,
            ptr::null(),
            0,
        )
    };
    if ret != 0 {
        return Err(SysctlError::IoError(io::Error::last_os_error()));
    }

    // 'Kind' is the first 32 bits of result buffer
    let kind = LittleEndian::read_u32(&buf);

    // 'Type' is the first 4 bits of 'Kind'
    let ctltype_val = kind & CTLTYPE as u32;

    // 'fmt' is after 'Kind' in result buffer
    let fmt: String = match str::from_utf8(&buf[mem::size_of::<u32>()..buf_len]) {
        Ok(x) => x.to_owned(),
        Err(e) => return Err(SysctlError::Utf8Error(e)),
    };

    let s = CtlInfo {
        ctl_type: CtlType::from(ctltype_val),
        fmt: fmt,
        flags: kind,
    };
    Ok(s)
}

<<<<<<< HEAD
#[cfg(not(any(target_os = "macos", target_os = "linux")))]
fn temperature(info: &CtlInfo, val: &Vec<u8>) -> Result<CtlValue, String> {
=======
#[cfg(not(target_os = "macos"))]
fn temperature(info: &CtlInfo, val: &Vec<u8>) -> Result<CtlValue, SysctlError> {
>>>>>>> 9f97e52b
    let prec: u32 = {
        match info.fmt.len() {
            l if l > 2 => match info.fmt[2..3].parse::<u32>() {
                Ok(x) if x <= 9 => x,
                _ => 1,
            },
            _ => 1,
        }
    };

    let base = 10u32.pow(prec) as f32;

    let make_temp = move |f: f32| -> Result<CtlValue, SysctlError> {
        Ok(CtlValue::Temperature(Temperature { value: f / base }))
    };

    match info.ctl_type {
        CtlType::Int => make_temp(LittleEndian::read_i32(&val) as f32),
        CtlType::S64 => make_temp(LittleEndian::read_u64(&val) as f32),
        CtlType::Uint => make_temp(LittleEndian::read_u32(&val) as f32),
        CtlType::Long => make_temp(LittleEndian::read_i64(&val) as f32),
        CtlType::Ulong => make_temp(LittleEndian::read_u64(&val) as f32),
        CtlType::U64 => make_temp(LittleEndian::read_u64(&val) as f32),
        CtlType::U8 => make_temp(val[0] as u8 as f32),
        CtlType::U16 => make_temp(LittleEndian::read_u16(&val) as f32),
        CtlType::S8 => make_temp(val[0] as i8 as f32),
        CtlType::S16 => make_temp(LittleEndian::read_i16(&val) as f32),
        CtlType::S32 => make_temp(LittleEndian::read_i32(&val) as f32),
        CtlType::U32 => make_temp(LittleEndian::read_u32(&val) as f32),
        _ => Err(SysctlError::UnknownType),
    }
}

<<<<<<< HEAD
#[cfg(any(target_os = "macos", target_os = "linux"))]
fn oidfmt(oid: &[c_int]) -> Result<CtlInfo, String> {

=======
#[cfg(target_os = "macos")]
fn oidfmt(oid: &[c_int]) -> Result<CtlInfo, SysctlError> {
>>>>>>> 9f97e52b
    // Request command for type info
    let mut qoid: Vec<c_int> = vec![0, 4];
    qoid.extend(oid);

    // Store results here
    let mut buf: [c_uchar; BUFSIZ as usize] = [0; BUFSIZ as usize];
    let mut buf_len = mem::size_of_val(&buf);
    #[cfg(target_os = "linux")]
    let ret = unsafe {
        sysctl(qoid.as_mut_ptr(),
               qoid.len() as i32,
               buf.as_mut_ptr() as *mut c_void,
               &mut buf_len,
               ptr::null_mut(),
               0)
    };
    #[cfg(target_os = "macos")]
    let ret = unsafe {
        sysctl(
            qoid.as_mut_ptr(),
            qoid.len() as u32,
            buf.as_mut_ptr() as *mut c_void,
            &mut buf_len,
            ptr::null_mut(),
            0,
        )
    };
    if ret != 0 {
        return Err(SysctlError::IoError(io::Error::last_os_error()));
    }

    // 'Kind' is the first 32 bits of result buffer
    let kind = LittleEndian::read_u32(&buf);

    // 'Type' is the first 4 bits of 'Kind'
    let ctltype_val = kind & CTLTYPE as u32;

    // 'fmt' is after 'Kind' in result buffer
    let fmt: String = match str::from_utf8(&buf[mem::size_of::<u32>()..buf_len]) {
        Ok(x) => x.to_owned(),
        Err(e) => return Err(SysctlError::Utf8Error(e)),
    };

    let s = CtlInfo {
        ctl_type: CtlType::from(ctltype_val),
        fmt: fmt,
        flags: kind,
    };
    Ok(s)
}

/// Takes the name of the OID as argument and returns
/// a result containing the sysctl value if success,
/// or a SysctlError on failure
///
/// # Example
/// ```
/// extern crate sysctl;
///
/// fn main() {
///     println!("Value: {:?}", sysctl::value("kern.osrevision"));
/// }
/// ```
<<<<<<< HEAD
#[cfg(not(any(target_os = "macos", target_os = "linux")))]
pub fn value(name: &str) -> Result<CtlValue, String> {
=======
#[cfg(not(target_os = "macos"))]
pub fn value(name: &str) -> Result<CtlValue, SysctlError> {
>>>>>>> 9f97e52b
    match name2oid(name) {
        Ok(v) => value_oid(&v),
        Err(e) => Err(e),
    }
}

<<<<<<< HEAD
#[cfg(any(target_os = "macos", target_os = "linux"))]
pub fn value(name: &str) -> Result<CtlValue, String> {
=======
/// Takes the name of the OID as argument and returns
/// a result containing the sysctl value if success,
/// or a SysctlError on failure
///
/// # Example
/// ```
/// extern crate sysctl;
///
/// fn main() {
///     println!("Value: {:?}", sysctl::value("kern.osrevision"));
/// }
/// ```
#[cfg(target_os = "macos")]
pub fn value(name: &str) -> Result<CtlValue, SysctlError> {
>>>>>>> 9f97e52b
    match name2oid(name) {
        Ok(mut v) => value_oid(&mut v),
        Err(e) => Err(e),
    }
}

/// Takes an OID as argument and returns a result
/// containing the sysctl value if success, or a SysctlError
/// on failure
///
/// # Example
/// ```
/// extern crate sysctl;
/// extern crate libc;
///
/// fn main() {
///     let mut oid = vec![libc::CTL_KERN, libc::KERN_OSREV];
///     println!("Value: {:?}", sysctl::value_oid(&oid));
/// }
/// ```
<<<<<<< HEAD
#[cfg(not(any(target_os = "macos", target_os = "linux")))]
pub fn value_oid(oid: &mut Vec<i32>) -> Result<CtlValue, String> {

=======
#[cfg(not(target_os = "macos"))]
pub fn value_oid(oid: &Vec<i32>) -> Result<CtlValue, SysctlError> {
>>>>>>> 9f97e52b
    let info: CtlInfo = try!(oidfmt(&oid));

    // Check if the value is readable
    if !(info.flags & CTLFLAG_RD == CTLFLAG_RD) {
        return Err(SysctlError::NoReadAccess);
    }

    // First get size of value in bytes
    let mut val_len = 0;
    let ret = unsafe {
        sysctl(
            oid.as_ptr(),
            oid.len() as u32,
            ptr::null_mut(),
            &mut val_len,
            ptr::null(),
            0,
        )
    };
    if ret < 0 {
        return Err(SysctlError::IoError(io::Error::last_os_error()));
    }

    // If the length reported is shorter than the type we will convert it into,
    // LittleEndian::read_* will panic. Therefore, expand the value length to at
    // Least the size of the value.
    let val_minsize = cmp::max(val_len, info.ctl_type.min_type_size());

    // Then get value
    let mut val: Vec<c_uchar> = vec![0; val_minsize];
    let mut new_val_len = val_len;
    let ret = unsafe {
        sysctl(
            oid.as_ptr(),
            oid.len() as u32,
            val.as_mut_ptr() as *mut c_void,
            &mut new_val_len,
            ptr::null(),
            0,
        )
    };
    if ret < 0 {
        return Err(SysctlError::IoError(io::Error::last_os_error()));
    }

    // Confirm that we did not read out of bounds
    assert!(new_val_len <= val_len);
    // Confirm that we got the bytes we requested
    if new_val_len < val_len {
        return Err(SysctlError::ShortRead {
            read: new_val_len,
            reported: val_len,
        });
    }

    // Special treatment for temperature ctls.
    if info.is_temperature() {
        return temperature(&info, &val);
    }

    // Wrap in Enum and return
    match info.ctl_type {
        CtlType::None => Ok(CtlValue::None),
        CtlType::Node => Ok(CtlValue::Node(val)),
        CtlType::Int => Ok(CtlValue::Int(LittleEndian::read_i32(&val))),
        CtlType::String => match val.len() {
            0 => Ok(CtlValue::String("".to_string())),
            l => str::from_utf8(&val[..l - 1])
                .map_err(|e| SysctlError::Utf8Error(e))
                .map(|s| CtlValue::String(s.into())),
        },
        CtlType::S64 => Ok(CtlValue::S64(LittleEndian::read_u64(&val))),
        CtlType::Struct => Ok(CtlValue::Struct(val)),
        CtlType::Uint => Ok(CtlValue::Uint(LittleEndian::read_u32(&val))),
        CtlType::Long => Ok(CtlValue::Long(LittleEndian::read_i64(&val))),
        CtlType::Ulong => Ok(CtlValue::Ulong(LittleEndian::read_u64(&val))),
        CtlType::U64 => Ok(CtlValue::U64(LittleEndian::read_u64(&val))),
        CtlType::U8 => Ok(CtlValue::U8(val[0])),
        CtlType::U16 => Ok(CtlValue::U16(LittleEndian::read_u16(&val))),
        CtlType::S8 => Ok(CtlValue::S8(val[0] as i8)),
        CtlType::S16 => Ok(CtlValue::S16(LittleEndian::read_i16(&val))),
        CtlType::S32 => Ok(CtlValue::S32(LittleEndian::read_i32(&val))),
        CtlType::U32 => Ok(CtlValue::U32(LittleEndian::read_u32(&val))),
        _ => Err(SysctlError::UnknownType),
    }
}

<<<<<<< HEAD
#[cfg(any(target_os = "macos", target_os = "linux"))]
pub fn value_oid(oid: &mut Vec<i32>) -> Result<CtlValue, String> {

=======
/// Takes an OID as argument and returns a result
/// containing the sysctl value if success, or a SysctlError
/// on failure
///
/// # Example
/// ```
/// extern crate sysctl;
/// extern crate libc;
///
/// fn main() {
///     let mut oid = vec![libc::CTL_KERN, libc::KERN_OSREV];
///     println!("Value: {:?}", sysctl::value_oid(&mut oid));
/// }
/// ```
#[cfg(target_os = "macos")]
pub fn value_oid(oid: &mut Vec<i32>) -> Result<CtlValue, SysctlError> {
>>>>>>> 9f97e52b
    let info: CtlInfo = try!(oidfmt(&oid));

    // Check if the value is readable
    if !(info.flags & CTLFLAG_RD == CTLFLAG_RD) {
        return Err(SysctlError::NoReadAccess);
    }

    // First get size of value in bytes
    let mut val_len = 0;
    #[cfg(target_os = "linux")]
    let ret = unsafe {
        sysctl(oid.as_mut_ptr(),
               oid.len() as i32,
               ptr::null_mut(),
               &mut val_len,
               ptr::null_mut(),
               0)
    };
    #[cfg(target_os = "macos")]
    let ret = unsafe {
        sysctl(
            oid.as_mut_ptr(),
            oid.len() as u32,
            ptr::null_mut(),
            &mut val_len,
            ptr::null_mut(),
            0,
        )
    };
    if ret < 0 {
        return Err(SysctlError::IoError(io::Error::last_os_error()));
    }

    // If the length reported is shorter than the type we will convert it into,
    // LittleEndian::read_* will panic. Therefore, expand the value length to at
    // Least the size of the value.
    let val_minsize = cmp::max(val_len, info.ctl_type.min_type_size());

    // Then get value
    let mut val: Vec<c_uchar> = vec![0; val_minsize];
    let mut new_val_len = val_len;
    #[cfg(target_os = "linux")]
    let ret = unsafe {
        sysctl(oid.as_mut_ptr(),
               oid.len() as i32,
               val.as_mut_ptr() as *mut c_void,
               &mut new_val_len,
               ptr::null_mut(),
               0)
    };
    #[cfg(target_os = "macos")]
    let ret = unsafe {
        sysctl(
            oid.as_mut_ptr(),
            oid.len() as u32,
            val.as_mut_ptr() as *mut c_void,
            &mut new_val_len,
            ptr::null_mut(),
            0,
        )
    };
    if ret < 0 {
        return Err(SysctlError::IoError(io::Error::last_os_error()));
    }

    // Confirm that we did not read out of bounds
    assert!(new_val_len <= val_len);
    // Confirm that we got the bytes we requested
    if new_val_len < val_len {
        return Err(SysctlError::ShortRead {
            read: new_val_len,
            reported: val_len,
        });
    }

    // Wrap in Enum and return
    match info.ctl_type {
        CtlType::None => Ok(CtlValue::None),
        CtlType::Node => Ok(CtlValue::Node(val)),
        CtlType::Int => Ok(CtlValue::Int(LittleEndian::read_i32(&val))),
        CtlType::String => match str::from_utf8(&val[..val.len() - 1]) {
            Ok(s) => Ok(CtlValue::String(s.into())),
            Err(e) => Err(SysctlError::Utf8Error(e)),
        },
        CtlType::S64 => Ok(CtlValue::S64(LittleEndian::read_u64(&val))),
        CtlType::Struct => Ok(CtlValue::Struct(val)),
        CtlType::Uint => Ok(CtlValue::Uint(LittleEndian::read_u32(&val))),
        CtlType::Long => Ok(CtlValue::Long(LittleEndian::read_i64(&val))),
        CtlType::Ulong => Ok(CtlValue::Ulong(LittleEndian::read_u64(&val))),
        CtlType::U64 => Ok(CtlValue::U64(LittleEndian::read_u64(&val))),
        CtlType::U8 => Ok(CtlValue::U8(val[0])),
        CtlType::U16 => Ok(CtlValue::U16(LittleEndian::read_u16(&val))),
        CtlType::S8 => Ok(CtlValue::S8(val[0] as i8)),
        CtlType::S16 => Ok(CtlValue::S16(LittleEndian::read_i16(&val))),
        CtlType::S32 => Ok(CtlValue::S32(LittleEndian::read_i32(&val))),
        CtlType::U32 => Ok(CtlValue::U32(LittleEndian::read_u32(&val))),
<<<<<<< HEAD
        #[cfg(not(any(target_os = "macos", target_os = "linux")))]
        _ => Err("No matching type for value".into()),
=======
        #[cfg(not(target_os = "macos"))]
        _ => Err(SysctlError::UnknownType),
>>>>>>> 9f97e52b
    }
}

/// A generic function that takes a string as argument and
/// returns a result containing the sysctl value if success,
/// or a SysctlError on failure.
///
/// Can only be called for sysctls of type Opaque or Struct.
///
/// # Example
/// ```
/// extern crate sysctl;
/// extern crate libc;
///
/// use libc::c_int;
///
/// #[derive(Debug)]
/// #[repr(C)]
/// struct ClockInfo {
///     hz: c_int, /* clock frequency */
///     tick: c_int, /* micro-seconds per hz tick */
///     spare: c_int,
///     stathz: c_int, /* statistics clock frequency */
///     profhz: c_int, /* profiling clock frequency */
/// }
///
/// fn main() {
///     println!("{:?}", sysctl::value_as::<ClockInfo>("kern.clockrate"));
/// }
/// ```
<<<<<<< HEAD
#[cfg(not(any(target_os = "macos", target_os = "linux")))]
pub fn value_as<T>(name: &str) -> Result<Box<T>, String> {
=======
#[cfg(not(target_os = "macos"))]
pub fn value_as<T>(name: &str) -> Result<Box<T>, SysctlError> {
>>>>>>> 9f97e52b
    match name2oid(name) {
        Ok(v) => value_oid_as::<T>(&v),
        Err(e) => Err(e),
    }
}

<<<<<<< HEAD
#[cfg(any(target_os = "macos", target_os = "linux"))]
pub fn value_as<T>(name: &str) -> Result<Box<T>, String> {
=======
/// A generic function that takes a string as argument and
/// returns a result containing the sysctl value if success,
/// or a SysctlError on failure.
///
/// Can only be called for sysctls of type Opaque or Struct.
///
/// # Example
/// ```
/// extern crate sysctl;
/// extern crate libc;
///
/// use libc::c_int;
///
/// #[derive(Debug)]
/// #[repr(C)]
/// struct ClockInfo {
///     hz: c_int, /* clock frequency */
///     tick: c_int, /* micro-seconds per hz tick */
///     spare: c_int,
///     stathz: c_int, /* statistics clock frequency */
///     profhz: c_int, /* profiling clock frequency */
/// }
///
/// fn main() {
///     println!("{:?}", sysctl::value_as::<ClockInfo>("kern.clockrate"));
/// }
/// ```
#[cfg(target_os = "macos")]
pub fn value_as<T>(name: &str) -> Result<Box<T>, SysctlError> {
>>>>>>> 9f97e52b
    match name2oid(name) {
        Ok(mut v) => value_oid_as::<T>(&mut v),
        Err(e) => Err(e),
    }
}

/// A generic function that takes an OID as argument and
/// returns a result containing the sysctl value if success,
/// or a SysctlError on failure
///
/// Can only be called for sysctls of type Opaque or Struct.
///
/// # Example
/// ```
/// extern crate sysctl;
/// extern crate libc;
///
/// use libc::c_int;
///
/// #[derive(Debug)]
/// #[repr(C)]
/// struct ClockInfo {
///     hz: c_int, /* clock frequency */
///     tick: c_int, /* micro-seconds per hz tick */
///     spare: c_int,
///     stathz: c_int, /* statistics clock frequency */
///     profhz: c_int, /* profiling clock frequency */
/// }
///
/// #[cfg(not(any(target_os = "macos", target_os = "linux")))]
/// fn main() {
///     let oid = vec![libc::CTL_KERN, libc::KERN_CLOCKRATE];
///     println!("{:?}", sysctl::value_oid_as::<ClockInfo>(&oid));
/// }
/// #[cfg(target_os = "macos")]
/// fn main() {
///     let mut oid = vec![libc::CTL_KERN, libc::KERN_CLOCKRATE];
///     println!("{:?}", sysctl::value_oid_as::<ClockInfo>(&mut oid));
/// }
/// ```
#[cfg(not(target_os = "macos"))]
pub fn value_oid_as<T>(oid: &Vec<i32>) -> Result<Box<T>, SysctlError> {
    let val_enum = try!(value_oid(oid));

    // Some structs are apparently reported as Node so this check is invalid..
    // let ctl_type = CtlType::from(&val_enum);
    // assert_eq!(CtlType::Struct, ctl_type, "Error type is not struct/opaque");

    // TODO: refactor this when we have better clue to what's going on
    if let CtlValue::Struct(val) = val_enum {
        // Make sure we got correct data size
        assert_eq!(
            mem::size_of::<T>(),
            val.len(),
            "Error memory size mismatch. Size of struct {}, size of data retrieved {}.",
            mem::size_of::<T>(),
            val.len()
        );

        // val is Vec<u8>
        let val_array: Box<[u8]> = val.into_boxed_slice();
        let val_raw: *mut T = Box::into_raw(val_array) as *mut T;
        let val_box: Box<T> = unsafe { Box::from_raw(val_raw) };
        Ok(val_box)
    } else if let CtlValue::Node(val) = val_enum {
        // Make sure we got correct data size
        assert_eq!(
            mem::size_of::<T>(),
            val.len(),
            "Error memory size mismatch. Size of struct {}, size of data retrieved {}.",
            mem::size_of::<T>(),
            val.len()
        );

        // val is Vec<u8>
        let val_array: Box<[u8]> = val.into_boxed_slice();
        let val_raw: *mut T = Box::into_raw(val_array) as *mut T;
        let val_box: Box<T> = unsafe { Box::from_raw(val_raw) };
        Ok(val_box)
    } else {
        Err(SysctlError::ExtractionError)
    }
}

/// A generic function that takes an OID as argument and
/// returns a result containing the sysctl value if success,
/// or a SysctlError on failure
///
/// Can only be called for sysctls of type Opaque or Struct.
///
/// # Example
/// ```
/// extern crate sysctl;
/// extern crate libc;
///
/// use libc::c_int;
///
/// #[derive(Debug)]
/// #[repr(C)]
/// struct ClockInfo {
///     hz: c_int, /* clock frequency */
///     tick: c_int, /* micro-seconds per hz tick */
///     spare: c_int,
///     stathz: c_int, /* statistics clock frequency */
///     profhz: c_int, /* profiling clock frequency */
/// }
///
/// #[cfg(not(target_os = "macos"))]
/// fn main() {
///     let oid = vec![libc::CTL_KERN, libc::KERN_CLOCKRATE];
///     println!("{:?}", sysctl::value_oid_as::<ClockInfo>(&oid));
/// }
/// #[cfg(target_os = "macos")]
/// fn main() {
///     let mut oid = vec![libc::CTL_KERN, libc::KERN_CLOCKRATE];
///     println!("{:?}", sysctl::value_oid_as::<ClockInfo>(&mut oid));
/// }
/// ```
#[cfg(target_os = "macos")]
pub fn value_oid_as<T>(oid: &mut Vec<i32>) -> Result<Box<T>, SysctlError> {
    let val_enum = try!(value_oid(oid));

    // Some structs are apparently reported as Node so this check is invalid..
    // let ctl_type = CtlType::from(&val_enum);
    // assert_eq!(CtlType::Struct, ctl_type, "Error type is not struct/opaque");

    // TODO: refactor this when we have better clue to what's going on
    if let CtlValue::Struct(val) = val_enum {
        // Make sure we got correct data size
        assert_eq!(
            mem::size_of::<T>(),
            val.len(),
            "Error memory size mismatch. Size of struct {}, size of data retrieved {}.",
            mem::size_of::<T>(),
            val.len()
        );

        // val is Vec<u8>
        let val_array: Box<[u8]> = val.into_boxed_slice();
        let val_raw: *mut T = Box::into_raw(val_array) as *mut T;
        let val_box: Box<T> = unsafe { Box::from_raw(val_raw) };
        Ok(val_box)
    } else if let CtlValue::Node(val) = val_enum {
        // Make sure we got correct data size
        assert_eq!(
            mem::size_of::<T>(),
            val.len(),
            "Error memory size mismatch. Size of struct {}, size of data retrieved {}.",
            mem::size_of::<T>(),
            val.len()
        );

        // val is Vec<u8>
        let val_array: Box<[u8]> = val.into_boxed_slice();
        let val_raw: *mut T = Box::into_raw(val_array) as *mut T;
        let val_box: Box<T> = unsafe { Box::from_raw(val_raw) };
        Ok(val_box)
    } else {
        Err(SysctlError::ExtractionError)
    }
}

/// Sets the value of a sysctl.
/// Fetches and returns the new value if successful, or a SysctlError
/// on failure
///
/// # Example
/// ```
/// extern crate sysctl;
///
/// fn main() {
/// #   let old_value = sysctl::value("hw.usb.debug").unwrap();
///     println!("{:?}", sysctl::set_value("hw.usb.debug", sysctl::CtlValue::Int(1)));
/// #   // restore old value
/// #   sysctl::set_value("hw.usb.debug", old_value);
/// }
/// ```
<<<<<<< HEAD
#[cfg(not(any(target_os = "macos", target_os = "linux")))]
pub fn set_value(name: &str, value: CtlValue) -> Result<CtlValue, String> {

=======
#[cfg(not(target_os = "macos"))]
pub fn set_value(name: &str, value: CtlValue) -> Result<CtlValue, SysctlError> {
>>>>>>> 9f97e52b
    let oid = try!(name2oid(name));
    set_oid_value(&oid, value)
}

/// Sets the value of a sysctl.
/// Fetches and returns the new value if successful, or a SysctlError
/// on failure
///
/// # Example
/// ```ignore
/// extern crate sysctl;
///
/// fn main() {
///     println!("{:?}", sysctl::set_value("hw.usb.debug", sysctl::CtlValue::Int(1)));
/// }
/// ```
#[cfg(target_os = "macos")]
pub fn set_value(name: &str, value: CtlValue) -> Result<CtlValue, SysctlError> {
    let mut oid = try!(name2oid(name));
    set_oid_value(&mut oid, value)
}

#[cfg(not(target_os = "macos"))]
pub fn set_oid_value(oid: &Vec<c_int>, value: CtlValue) -> Result<CtlValue, SysctlError> {
    let info: CtlInfo = try!(oidfmt(&oid));

    // Check if the value is writeable
    if !(info.flags & CTLFLAG_WR == CTLFLAG_WR) {
        return Err(SysctlError::NoWriteAccess);
    }

    let ctl_type = CtlType::from(&value);
    assert_eq!(
        info.ctl_type, ctl_type,
        "Error type mismatch. Type given {:?}, sysctl type: {:?}",
        ctl_type, info.ctl_type
    );

    // TODO rest of the types

    if let CtlValue::Int(v) = value {
        let mut bytes = vec![];
        bytes
            .write_i32::<LittleEndian>(v)
            .expect("Error parsing value to byte array");

        // Set value
        let ret = unsafe {
            sysctl(
                oid.as_ptr(),
                oid.len() as u32,
                ptr::null_mut(),
                ptr::null_mut(),
                bytes.as_ptr() as *const c_void,
                bytes.len(),
            )
        };
        if ret < 0 {
            return Err(SysctlError::IoError(io::Error::last_os_error()));
        }
    }

    // Get the new value and return for confirmation
    self::value_oid(oid)
}

<<<<<<< HEAD
#[cfg(any(target_os = "macos", target_os = "linux"))]
pub fn set_value(name: &str, value: CtlValue) -> Result<CtlValue, String> {

    let mut oid = try!(name2oid(name));
=======
#[cfg(target_os = "macos")]
pub fn set_oid_value(oid: &mut Vec<c_int>, value: CtlValue) -> Result<CtlValue, SysctlError> {
>>>>>>> 9f97e52b
    let info: CtlInfo = try!(oidfmt(&oid));

    // Check if the value is writeable
    if !(info.flags & CTLFLAG_WR == CTLFLAG_WR) {
        return Err(SysctlError::NoWriteAccess);
    }

    let ctl_type = CtlType::from(&value);
    assert_eq!(
        info.ctl_type, ctl_type,
        "Error type mismatch. Type given {:?}, sysctl type: {:?}",
        ctl_type, info.ctl_type
    );

    // TODO rest of the types

    if let CtlValue::Int(v) = value {
        let mut bytes = vec![];
        bytes
            .write_i32::<LittleEndian>(v)
            .expect("Error parsing value to byte array");

        // Set value
        #[cfg(target_os = "linux")]
        let ret = unsafe {
            sysctl(oid.as_mut_ptr(),
                   oid.len() as i32,
                   ptr::null_mut(),
                   ptr::null_mut(),
                   bytes.as_ptr() as *mut c_void,
                   bytes.len())
        };
        #[cfg(target_os = "macos")]
        let ret = unsafe {
            sysctl(
                oid.as_mut_ptr(),
                oid.len() as u32,
                ptr::null_mut(),
                ptr::null_mut(),
                bytes.as_ptr() as *mut c_void,
                bytes.len(),
            )
        };
        if ret < 0 {
            return Err(SysctlError::IoError(io::Error::last_os_error()));
        }
    }

    // Get the new value and return for confirmation
    self::value_oid(oid)
}

/// Returns a result containing the sysctl description if success,
/// or a SysctlError on failure.
///
/// # Example
/// ```
/// extern crate sysctl;
///
/// fn main() {
///     println!("Description: {:?}", sysctl::description("kern.osrevision"));
/// }
/// ```
<<<<<<< HEAD
#[cfg(not(any(target_os = "macos", target_os = "linux")))]
pub fn description(name: &str) -> Result<String, String> {

=======
#[cfg(not(target_os = "macos"))]
pub fn description(name: &str) -> Result<String, SysctlError> {
>>>>>>> 9f97e52b
    let oid: Vec<c_int> = try!(name2oid(name));
    oid2description(&oid)
}

#[cfg(not(target_os = "macos"))]
fn oid2description(oid: &Vec<c_int>) -> Result<String, SysctlError> {
    // Request command for description
    let mut qoid: Vec<c_int> = vec![0, 5];
    qoid.extend(oid);

    // Store results in u8 array
    let mut buf: [c_uchar; BUFSIZ as usize] = [0; BUFSIZ as usize];
    let mut buf_len = mem::size_of_val(&buf);
    let ret = unsafe {
        sysctl(
            qoid.as_ptr(),
            qoid.len() as u32,
            buf.as_mut_ptr() as *mut c_void,
            &mut buf_len,
            ptr::null(),
            0,
        )
    };
    if ret != 0 {
        return Err(SysctlError::IoError(io::Error::last_os_error()));
    }

    // Use buf_len - 1 so that we remove the trailing NULL
    match str::from_utf8(&buf[..buf_len - 1]) {
        Ok(s) => Ok(s.to_owned()),
        Err(e) => Err(SysctlError::Utf8Error(e)),
    }
}
//NOT WORKING ON MacOS
// #[cfg(target_os = "macos")]
// pub fn description(name: &str) -> Result<String, String> {

//     let oid: Vec<c_int> = try!(name2oid(name));

//     // Request command for description
//     let mut qoid: Vec<c_int> = vec![0, 5];
//     qoid.extend(oid);

//     // Store results in u8 array
//     let mut buf: [c_uchar; BUFSIZ as usize] = [0; BUFSIZ as usize];
//     let mut buf_len = mem::size_of_val(&buf);
//     let ret = unsafe {
//         sysctl(qoid.as_mut_ptr(),
//                qoid.len() as u32,
//                buf.as_mut_ptr() as *mut c_void,
//                &mut buf_len,
//                ptr::null_mut(),
//                0)
//     };
//     if ret != 0 {
//         return Err(errno_string());
//     }

//     // Use buf_len - 1 so that we remove the trailing NULL
//     match str::from_utf8(&buf[..buf_len - 1]) {
//         Ok(s) => Ok(s.to_owned()),
//         Err(e) => Err(format!("{}", e)),
//     }
// }

#[cfg(not(target_os = "macos"))]
fn oid2name(oid: &Vec<c_int>) -> Result<String, SysctlError> {
    // Request command for name
    let mut qoid: Vec<c_int> = vec![0, 1];
    qoid.extend(oid);

    // Store results in u8 array
    let mut buf: [c_uchar; BUFSIZ as usize] = [0; BUFSIZ as usize];
    let mut buf_len = mem::size_of_val(&buf);
    let ret = unsafe {
        sysctl(
            qoid.as_ptr(),
            qoid.len() as u32,
            buf.as_mut_ptr() as *mut c_void,
            &mut buf_len,
            ptr::null(),
            0,
        )
    };
    if ret != 0 {
        return Err(SysctlError::IoError(io::Error::last_os_error()));
    }

    // Use buf_len - 1 so that we remove the trailing NULL
    match str::from_utf8(&buf[..buf_len - 1]) {
        Ok(s) => Ok(s.to_owned()),
        Err(e) => Err(SysctlError::Utf8Error(e)),
    }
}

#[cfg(target_os = "macos")]
fn oid2name(oid: &Vec<c_int>) -> Result<String, SysctlError> {
    // Request command for name
    let mut qoid: Vec<c_int> = vec![0, 1];
    qoid.extend(oid);

    // Store results in u8 array
    let mut buf: [c_uchar; BUFSIZ as usize] = [0; BUFSIZ as usize];
    let mut buf_len = mem::size_of_val(&buf);
    let ret = unsafe {
        sysctl(
            qoid.as_mut_ptr(),
            qoid.len() as u32,
            buf.as_mut_ptr() as *mut c_void,
            &mut buf_len,
            ptr::null_mut(),
            0,
        )
    };
    if ret != 0 {
        return Err(SysctlError::IoError(io::Error::last_os_error()));
    }

    // Use buf_len - 1 so that we remove the trailing NULL
    match str::from_utf8(&buf[..buf_len - 1]) {
        Ok(s) => Ok(s.to_owned()),
        Err(e) => Err(SysctlError::Utf8Error(e)),
    }
}

/// Get the next OID.
#[cfg(not(target_os = "macos"))]
pub fn next_oid(oid: &Vec<c_int>) -> Result<Option<Vec<c_int>>, SysctlError> {
    // Request command for next oid
    let mut qoid: Vec<c_int> = vec![0, 2];
    qoid.extend(oid);

    let mut len: usize = CTL_MAXNAME as usize * mem::size_of::<c_int>();

    // We get results in this vector
    let mut res: Vec<c_int> = vec![0; CTL_MAXNAME as usize];

    let ret = unsafe {
        sysctl(
            qoid.as_ptr(),
            qoid.len() as u32,
            res.as_mut_ptr() as *mut c_void,
            &mut len,
            ptr::null(),
            0,
        )
    };
    if ret != 0 {
        let e = io::Error::last_os_error();

        if e.raw_os_error() == Some(libc::ENOENT) {
            return Ok(None);
        }
        return Err(SysctlError::IoError(e));
    }

    // len is in bytes, convert to number of c_ints
    len /= mem::size_of::<c_int>();

    // Trim result vector
    res.truncate(len);

    Ok(Some(res))
}

/// Get the next OID.
#[cfg(target_os = "macos")]
pub fn next_oid(oid: &Vec<c_int>) -> Result<Option<Vec<c_int>>, SysctlError> {
    // Request command for next oid
    let mut qoid: Vec<c_int> = vec![0, 2];
    qoid.extend(oid);

    let mut len: usize = CTL_MAXNAME as usize * mem::size_of::<c_int>();

    // We get results in this vector
    let mut res: Vec<c_int> = vec![0; CTL_MAXNAME as usize];

    let ret = unsafe {
        sysctl(
            qoid.as_mut_ptr(),
            qoid.len() as u32,
            res.as_mut_ptr() as *mut c_void,
            &mut len,
            ptr::null_mut(),
            0,
        )
    };
    if ret != 0 {
        let e = io::Error::last_os_error();

        if e.raw_os_error() == Some(libc::ENOENT) {
            return Ok(None);
        }
        return Err(SysctlError::IoError(e));
    }

    // len is in bytes, convert to number of c_ints
    len /= mem::size_of::<c_int>();

    // Trim result vector
    res.truncate(len);

    Ok(Some(res))
}

/// This struct represents a system control.
#[derive(Debug, Clone, PartialEq)]
pub struct Ctl {
    pub oid: Vec<c_int>,
}

impl FromStr for Ctl {
    type Err = SysctlError;

    fn from_str(s: &str) -> Result<Self, Self::Err> {
        let oid = name2oid(s)?;

        Ok(Ctl { oid })
    }
}

impl Ctl {
    /// Construct a Ctl from the name.
    ///
    /// This is just a wrapper around `Ctl::from_str`.
    ///
    /// # Example
    ///
    /// ```
    /// extern crate sysctl;
    /// use sysctl::Ctl;
    ///
    /// let ctl = Ctl::new("kern.osrelease");
    /// ```
    pub fn new(name: &str) -> Result<Self, SysctlError> {
        Ctl::from_str(name)
    }

    /// Returns a result containing the sysctl name on success, or a
    /// SysctlError on failure.
    ///
    /// # Example
    ///
    /// ```
    /// # extern crate sysctl;
    /// # use sysctl::Ctl;
    /// let ctl = Ctl::new("kern.osrelease").expect("could not get sysctl");
    /// assert_eq!(ctl.name().expect("could not get name"), "kern.osrelease");
    /// ```
    pub fn name(self: &Self) -> Result<String, SysctlError> {
        oid2name(&self.oid)
    }

    /// Returns a result containing the sysctl value type on success,
    /// or a Sysctl Error on failure.
    ///
    /// # Example
    ///
    /// ```
    /// # extern crate sysctl;
    /// # use sysctl::{Ctl, CtlType};
    /// let ctl = Ctl::new("kern.osrelease")
    ///     .expect("Could not get kern.osrelease sysctl");
    /// let value_type = ctl.value_type()
    ///         .expect("Could not get kern.osrelease value type");
    /// assert_eq!(value_type, CtlType::String);
    /// ```
    pub fn value_type(self: &Self) -> Result<CtlType, SysctlError> {
        let info = oidfmt(&self.oid)?;
        Ok(info.ctl_type)
    }

    /// Returns a result containing the sysctl description if success, or an
    /// Error on failure.
    ///
    /// # Example
    /// ```
    /// extern crate sysctl;
    /// use sysctl::Ctl;
    ///
    /// fn main() {
    ///     let osrevision = sysctl::Ctl::new("kern.osrevision")
    ///         .expect("could not get kern.osrevision sysctl");
    ///     println!("Description: {:?}", osrevision.description())
    /// }
    /// ```
    #[cfg(not(target_os = "macos"))]
    pub fn description(self: &Self) -> Result<String, SysctlError> {
        oid2description(&self.oid)
    }

    /// Returns a result containing the sysctl value on success, or a
    /// SysctlError on failure.
    ///
    /// # Example
    /// ```
    /// extern crate sysctl;
    /// extern crate libc;
    ///
    /// fn main() {
    ///     let osrevision = sysctl::Ctl::new("kern.osrevision")
    ///         .expect("could not get kern.osrevisio sysctl");
    ///     println!("Value: {:?}", osrevision.value());
    /// }
    /// ```
    #[cfg(not(target_os = "macos"))]
    pub fn value(self: &Self) -> Result<CtlValue, SysctlError> {
        value_oid(&self.oid)
    }

    /// Returns a result containing the sysctl value on success, or a
    /// SysctlError on failure.
    ///
    /// # Example
    /// ```
    /// extern crate sysctl;
    /// extern crate libc;
    ///
    /// fn main() {
    ///     let osrevision = sysctl::Ctl::new("kern.osrevision")
    ///         .expect("could not get kern.osrevisio sysctl");
    ///     println!("Value: {:?}", osrevision.value());
    /// }
    /// ```
    #[cfg(target_os = "macos")]
    pub fn value(self: &Self) -> Result<CtlValue, SysctlError> {
        let mut oid = self.oid.clone();
        value_oid(&mut oid)
    }

    /// A generic method that takes returns a result containing the sysctl
    /// value if success, or a SysctlError on failure.
    ///
    /// May only be called for sysctls of type Opaque or Struct.
    /// # Example
    /// ```
    /// extern crate sysctl;
    /// extern crate libc;
    ///
    /// use libc::c_int;
    ///
    /// #[derive(Debug)]
    /// #[repr(C)]
    /// struct ClockInfo {
    ///     hz: c_int, /* clock frequency */
    ///     tick: c_int, /* micro-seconds per hz tick */
    ///     spare: c_int,
    ///     stathz: c_int, /* statistics clock frequency */
    ///     profhz: c_int, /* profiling clock frequency */
    /// }
    ///
    /// fn main() {
    ///     let clockrate = sysctl::Ctl::new("kern.clockrate")
    ///         .expect("could not get clockrate sysctl");
    ///     println!("{:?}", clockrate.value_as::<ClockInfo>());
    /// }
    /// ```
    #[cfg(not(target_os = "macos"))]
    pub fn value_as<T>(self: &Self) -> Result<Box<T>, SysctlError> {
        value_oid_as::<T>(&self.oid)
    }

    /// A generic method that takes returns a result containing the sysctl
    /// value if success, or a SysctlError on failure.
    ///
    /// May only be called for sysctls of type Opaque or Struct.
    /// # Example
    /// ```
    /// extern crate sysctl;
    /// extern crate libc;
    ///
    /// use libc::c_int;
    ///
    /// #[derive(Debug)]
    /// #[repr(C)]
    /// struct ClockInfo {
    ///     hz: c_int, /* clock frequency */
    ///     tick: c_int, /* micro-seconds per hz tick */
    ///     spare: c_int,
    ///     stathz: c_int, /* statistics clock frequency */
    ///     profhz: c_int, /* profiling clock frequency */
    /// }
    ///
    /// fn main() {
    ///     let clockrate = sysctl::Ctl::new("kern.clockrate")
    ///         .expect("could not get clockrate sysctl");
    ///     println!("{:?}", clockrate.value_as::<ClockInfo>());
    /// }
    /// ```
    #[cfg(target_os = "macos")]
    pub fn value_as<T>(self: &Self) -> Result<Box<T>, SysctlError> {
        let mut oid = self.oid.clone();
        value_oid_as::<T>(&mut oid)
    }

    /// Sets the value of a sysctl.
    /// Fetches and returns the new value if successful, or returns a
    /// SysctlError on failure.
    /// # Example
    /// ```
    /// extern crate sysctl;
    /// use sysctl::Ctl;
    ///
    /// fn main() {
    ///     let usbdebug = Ctl::new("hw.usb.debug")
    ///         .expect("could not get hw.usb.debug control");
    /// #   let original = usbdebug.value()
    /// #       .expect("could not get value");
    ///     let set = usbdebug.set_value(sysctl::CtlValue::Int(1));
    ///     println!("hw.usb.debug: -> {:?}", set);
    /// #   usbdebug.set_value(original).unwrap();
    /// }
    #[cfg(not(target_os = "macos"))]
    pub fn set_value(self: &Self, value: CtlValue) -> Result<CtlValue, SysctlError> {
        set_oid_value(&self.oid, value)
    }

    /// Sets the value of a sysctl.
    /// Fetches and returns the new value if successful, or returns a
    /// SysctlError on failure.
    /// # Example
    /// ```ignore
    /// extern crate sysctl;
    /// use sysctl::Ctl;
    ///
    /// fn main() {
    ///     let usbdebug = Ctl::new("hw.usb.debug")
    ///         .expect("could not get hw.usb.debug control");
    /// #   let original = usbdebug.value()
    /// #       .expect("could not get value");
    ///     let set = usbdebug.set_value(sysctl::CtlValue::Int(1));
    ///     println!("hw.usb.debug: -> {:?}", set);
    /// #   usbdebug.set_value(original).unwrap();
    /// }
    #[cfg(target_os = "macos")]
    pub fn set_value(self: &Self, value: CtlValue) -> Result<CtlValue, SysctlError> {
        let mut oid = self.oid.clone();
        set_oid_value(&mut oid, value)
    }

    /// Get the flags for a sysctl.
    ///
    /// Returns a Result containing the flags on success,
    /// or a SysctlError on failure.
    ///
    /// # Example
    /// ```
    /// extern crate sysctl;
    /// use sysctl::{Ctl, CtlFlags};
    ///
    /// fn main() {
    ///     let osrev = Ctl::new("kern.osrevision")
    ///         .expect("could not get control");
    ///
    ///     let readable = osrev.flags()
    ///         .expect("could not get flags")
    ///         .contains(CtlFlags::RD);
    ///
    ///     assert!(readable);
    /// }
    /// ```
    pub fn flags(self: &Self) -> Result<CtlFlags, SysctlError> {
        let info: CtlInfo = oidfmt(&self.oid)?;
        Ok(CtlFlags::from_bits_truncate(info.flags))
    }
}

/// An iterator over Sysctl entries.
pub struct CtlIter {
    // if we are iterating over a Node, only include OIDs
    // starting with this base. Set to None if iterating over all
    // OIDs.
    base: Ctl,
    current: Ctl,
}

impl CtlIter {
    /// Return an iterator over the complete sysctl tree.
    pub fn root() -> Self {
        CtlIter {
            base: Ctl { oid: vec![] },
            current: Ctl { oid: vec![1] },
        }
    }

    /// Return an iterator over all sysctl entries below the given node.
    pub fn below(node: Ctl) -> Self {
        CtlIter {
            base: node.clone(),
            current: node,
        }
    }
}

impl Iterator for CtlIter {
    type Item = Result<Ctl, SysctlError>;

    fn next(&mut self) -> Option<Self::Item> {
        let oid = match next_oid(&self.current.oid) {
            Ok(Some(o)) => o,
            Err(e) => return Some(Err(e)),
            Ok(None) => return None,
        };

        // We continue iterating as long as the oid starts with the base
        let cont = oid.starts_with(&self.base.oid);

        self.current = Ctl { oid };

        match cont {
            true => Some(Ok(self.current.clone())),
            false => None,
        }
    }
}

/// Ctl implements the IntoIterator trait to allow for easy iteration
/// over nodes.
///
/// # Example
///
/// ```
/// extern crate sysctl;
/// use sysctl::Ctl;
///
/// let kern = Ctl::new("kern");
/// for ctl in kern {
///     let name = ctl.name().expect("could not get name");
///     println!("{}", name);
/// }
/// ```
impl IntoIterator for Ctl {
    type Item = Result<Ctl, SysctlError>;
    type IntoIter = CtlIter;

    fn into_iter(self: Self) -> Self::IntoIter {
        CtlIter::below(self)
    }
}

#[cfg(test)]
mod tests {

    use super::*;
    use std::process::Command;

    #[test]
    #[cfg(not(any(target_os = "macos", target_os = "linux")))]
    fn ctl_mib() {
        let oid = name2oid("kern.proc.pid").unwrap();
        assert_eq!(oid.len(), 3);
        assert_eq!(oid[0], libc::CTL_KERN);
        assert_eq!(oid[1], libc::KERN_PROC);
        assert_eq!(oid[2], libc::KERN_PROC_PID);
    }

    #[test]
    fn ctl_name() {
        let oid = vec![libc::CTL_KERN, libc::KERN_OSREV];
        let name = oid2name(&oid).expect("Could not get name of kern.osrevision sysctl.");

        assert_eq!(name, "kern.osrevision");

        let ctl = Ctl { oid };
        let name = ctl
            .name()
            .expect("Could not get name of kern.osrevision sysctl.");
        assert_eq!(name, "kern.osrevision");
    }

    #[test]
    fn ctl_type() {
        let oid = name2oid("kern").unwrap();
        let fmt = oidfmt(&oid).unwrap();
        assert_eq!(fmt.ctl_type, CtlType::Node);
        let kern = Ctl::new("kern").expect("Could not get kern node");
        let value_type = kern.value_type().expect("Could not get kern value type");
        assert_eq!(value_type, CtlType::Node);

        let oid = name2oid("kern.osrelease").unwrap();
        let fmt = oidfmt(&oid).unwrap();
        assert_eq!(fmt.ctl_type, CtlType::String);
        let osrelease = Ctl::new("kern.osrelease").expect("Could not get kern.osrelease sysctl");
        let value_type = osrelease
            .value_type()
            .expect("Could notget kern.osrelease value type");
        assert_eq!(value_type, CtlType::String);

        let oid = name2oid("kern.osrevision").unwrap();
        let fmt = oidfmt(&oid).unwrap();
        assert_eq!(fmt.ctl_type, CtlType::Int);
        let osrevision = Ctl::new("kern.osrevision").expect("Could not get kern.osrevision sysctl");
        let value_type = osrevision
            .value_type()
            .expect("Could notget kern.osrevision value type");
        assert_eq!(value_type, CtlType::Int);
    }

    #[test]
    fn ctl_flags() {
        let oid = name2oid("kern.osrelease").unwrap();
        let fmt = oidfmt(&oid).unwrap();

        assert_eq!(fmt.flags & CTLFLAG_RD, CTLFLAG_RD);
        assert_eq!(fmt.flags & CTLFLAG_WR, 0);
    }

    #[test]
    fn ctl_value_int() {
        let output = Command::new("sysctl")
            .arg("-n")
            .arg("kern.osrevision")
            .output()
            .expect("failed to execute process");
        let rev_str = String::from_utf8_lossy(&output.stdout);
        let rev = rev_str.trim().parse::<i32>().unwrap();
        let n = match value("kern.osrevision") {
            Ok(CtlValue::Int(n)) => n,
            Ok(_) => 0,
            Err(_) => 0,
        };
        assert_eq!(n, rev);

        let ctl = Ctl::new("kern.osrevision").expect("Could not get kern.osrevision sysctl.");
        let n = match ctl.value() {
            Ok(CtlValue::Int(n)) => n,
            Ok(_) => 0,
            Err(_) => 0,
        };
        assert_eq!(n, rev);
    }

    #[test]
    #[cfg(not(target_os = "linux"))]
    fn ctl_value_oid_int() {
        let output = Command::new("sysctl")
            .arg("-n")
            .arg("kern.osrevision")
            .output()
            .expect("failed to execute process");
        let rev_str = String::from_utf8_lossy(&output.stdout);
        let rev = rev_str.trim().parse::<i32>().unwrap();
        let n = match value_oid(&mut vec![libc::CTL_KERN, libc::KERN_OSREV]) {
            Ok(CtlValue::Int(n)) => n,
            Ok(_) => 0,
            Err(_) => 0,
        };
        assert_eq!(n, rev);
    }

    #[test]
    fn ctl_value_string() {
        let output = Command::new("sysctl")
            .arg("-n")
            .arg("kern.version")
            .output()
            .expect("failed to execute process");
        let ver = String::from_utf8_lossy(&output.stdout);
        let s = match value("kern.version") {
            Ok(CtlValue::String(s)) => s,
            _ => "...".into(),
        };
        assert_eq!(s.trim(), ver.trim());

        let kernversion = Ctl::new("kern.version").unwrap();
        let s = match kernversion.value() {
            Ok(CtlValue::String(s)) => s,
            _ => "...".into(),
        };
        assert_eq!(s.trim(), ver.trim());
    }

    #[test]
    #[cfg(not(any(target_os = "macos", target_os = "linux")))]
    fn ctl_description() {
        let s: String = match description("hw.ncpu") {
            Ok(s) => s,
            _ => "...".into(),
        };
        assert_ne!(s, "0");

        let ncpu = Ctl::new("hw.ncpu").expect("could not get hw.ncpu sysctl.");
        let s: String = match ncpu.description() {
            Ok(s) => s,
            _ => "...".into(),
        };
        assert_ne!(s, "0");
    }

    #[cfg(not(any(target_os = "macos", target_os = "linux")))]
    #[test]
    fn ctl_temperature_ik() {
        let info = CtlInfo {
            ctl_type: CtlType::Int,
            fmt: "IK".into(),
            flags: 0,
        };
        let mut val = vec![];
        // Default value (IK) in deciKelvin integer
        val.write_i32::<LittleEndian>(3330)
            .expect("Error parsing value to byte array");

        let t = temperature(&info, &val).unwrap();
        if let CtlValue::Temperature(tt) = t {
            assert!(tt.kelvin() - 333.0 < 0.1);
            assert!(tt.celsius() - 59.85 < 0.1);
            assert!(tt.fahrenheit() - 139.73 < 0.1);
        } else {
            assert!(false);
        }
    }

    #[cfg(not(any(target_os = "macos", target_os = "linux")))]
    #[test]
    fn ctl_temperature_ik3() {
        let info = CtlInfo {
            ctl_type: CtlType::Int,
            fmt: "IK3".into(),
            flags: 0,
        };
        let mut val = vec![];
        // Set value in milliKelvin
        val.write_i32::<LittleEndian>(333000)
            .expect("Error parsing value to byte array");

        let t = temperature(&info, &val).unwrap();
        if let CtlValue::Temperature(tt) = t {
            assert!(tt.kelvin() - 333.0 < 0.1);
        } else {
            assert!(false);
        }
    }

    #[test]
    fn ctl_iterate_all() {
        let root = CtlIter::root();

        let all_ctls = root.into_iter().filter_map(Result::ok);

        for ctl in all_ctls {
            println!("{:?}", ctl.name());
        }
    }

    #[test]
    fn ctl_iterate() {
        let output = Command::new("sysctl")
            .arg("security")
            .output()
            .expect("failed to execute process");
        let expected = String::from_utf8_lossy(&output.stdout);

        let security = Ctl::new("security").expect("could not get security node");

        let ctls = CtlIter::below(security);
        let mut actual: Vec<String> = vec!["".to_string()];

        for ctl in ctls {
            let ctl = match ctl {
                Err(_) => {
                    continue;
                }
                Ok(s) => s,
            };

            let name = match ctl.name() {
                Ok(s) => s,
                Err(_) => {
                    continue;
                }
            };

            let value = match ctl.value() {
                Ok(s) => s,
                Err(_) => {
                    continue;
                }
            };

            let formatted = match value {
                CtlValue::None => "(none)".to_owned(),
                CtlValue::Int(i) => format!("{}", i),
                CtlValue::Uint(i) => format!("{}", i),
                CtlValue::Long(i) => format!("{}", i),
                CtlValue::Ulong(i) => format!("{}", i),
                CtlValue::U8(i) => format!("{}", i),
                CtlValue::U16(i) => format!("{}", i),
                CtlValue::U32(i) => format!("{}", i),
                CtlValue::U64(i) => format!("{}", i),
                CtlValue::S8(i) => format!("{}", i),
                CtlValue::S16(i) => format!("{}", i),
                CtlValue::S32(i) => format!("{}", i),
                CtlValue::S64(i) => format!("{}", i),
                CtlValue::Struct(_) => "(opaque struct)".to_owned(),
                CtlValue::Node(_) => "(node)".to_owned(),
                CtlValue::String(s) => s.to_owned(),
                #[cfg(not(target_os = "macos"))]
                CtlValue::Temperature(t) => format!("{} °C", t.celsius()),
            };

            match ctl.value_type().expect("could not get value type") {
                CtlType::None => {
                    continue;
                }
                CtlType::Struct => {
                    continue;
                }
                CtlType::Node => {
                    continue;
                }
                #[cfg(not(target_os = "macos"))]
                CtlType::Temperature => {
                    continue;
                }
                _ => {}
            };

            actual.push(format!("{}: {}", name, formatted));
        }
        assert_eq!(actual.join("\n").trim(), expected.trim());
    }
}<|MERGE_RESOLUTION|>--- conflicted
+++ resolved
@@ -75,22 +75,14 @@
 use byteorder::{ByteOrder, LittleEndian, WriteBytesExt};
 use std::cmp;
 use std::convert;
-#[cfg(not(target_os = "macos"))]
+#[cfg(any(target_os = "freebsd", target_os = "openbsd", target_os = "netbsd"))]
 use std::f32;
 use std::io;
 use std::mem;
 use std::ptr;
 use std::str;
-<<<<<<< HEAD
-#[cfg(not(any(target_os = "macos", target_os = "linux")))]
-use std::f32;
-use errno::{errno, set_errno};
-use byteorder::{LittleEndian, ByteOrder, WriteBytesExt};
+use std::str::FromStr;
 use std::fmt;
-use std::string::String;
-=======
-use std::str::FromStr;
->>>>>>> 9f97e52b
 
 // CTL* constants belong to libc crate but have not been added there yet.
 // They will be removed from here once in the libc crate.
@@ -102,7 +94,7 @@
 pub const CTLTYPE_INT: c_uint = 2;
 pub const CTLTYPE_STRING: c_uint = 3;
 pub const CTLTYPE_S64: c_uint = 4;
-pub const CTLTYPE_OPAQUE: c_uint = 5;
+pub const CTLTYPE_OPAQU: c_uint = 5;
 pub const CTLTYPE_STRUCT: c_uint = 5;
 pub const CTLTYPE_UINT: c_uint = 6;
 pub const CTLTYPE_LONG: c_uint = 7;
@@ -242,12 +234,8 @@
     S32 = 14,
     U32 = 15,
     // Added custom types below
-<<<<<<< HEAD
-    #[cfg(not(any(target_os = "macos", target_os = "linux")))]
-=======
     None = 0,
-    #[cfg(not(target_os = "macos"))]
->>>>>>> 9f97e52b
+    #[cfg(any(target_os = "freebsd", target_os = "openbsd", target_os = "netbsd", target_os = "linux"))]
     Temperature = 16,
 }
 impl convert::From<u32> for CtlType {
@@ -275,7 +263,7 @@
             &CtlValue::S16(_) => CtlType::S16,
             &CtlValue::S32(_) => CtlType::S32,
             &CtlValue::U32(_) => CtlType::U32,
-            #[cfg(not(any(target_os = "macos", target_os = "linux")))]
+            #[cfg(any(target_os = "freebsd", target_os = "openbsd", target_os = "netbsd", target_os = "linux"))]
             &CtlValue::Temperature(_) => CtlType::Temperature,
         }
     }
@@ -301,7 +289,7 @@
             &CtlType::S32 => mem::size_of::<i32>(),
             &CtlType::U32 => mem::size_of::<u32>(),
             // Added custom types below
-            #[cfg(not(target_os = "macos"))]
+            #[cfg(any(target_os = "freebsd", target_os = "openbsd", target_os = "netbsd", target_os = "linux"))]
             &CtlType::Temperature => 0,
         }
     }
@@ -337,7 +325,7 @@
     S16(i16),
     S32(i32),
     U32(u32),
-    #[cfg(not(any(target_os = "macos", target_os = "linux")))]
+    #[cfg(any(target_os = "freebsd", target_os = "openbsd", target_os = "netbsd", target_os = "linux"))]
     Temperature(Temperature),
 }
 
@@ -441,7 +429,7 @@
     fmt: String,
     flags: u32,
 }
-#[cfg(not(any(target_os = "macos", target_os = "linux")))]
+#[cfg(any(target_os = "freebsd", target_os = "openbsd", target_os = "netbsd"))]
 impl CtlInfo {
     fn is_temperature(&self) -> bool {
         self.fmt.starts_with("IK")
@@ -451,7 +439,7 @@
 #[derive(Debug, Fail)]
 pub enum SysctlError {
     #[fail(display = "no matching type for value")]
-    #[cfg(not(target_os = "macos"))]
+    #[cfg(any(target_os = "freebsd", target_os = "openbsd", target_os = "netbsd", target_os = "linux"))]
     UnknownType,
 
     #[fail(display = "Error extracting value")]
@@ -482,7 +470,7 @@
 /// # Example
 /// ```
 /// extern crate sysctl;
-/// #[cfg(not(any(target_os = "macos", target_os = "linux")))]
+/// #[cfg(any(target_os = "freebsd", target_os = "openbsd", target_os = "netbsd"))]
 /// fn main() {
 /// #   let ctl = match sysctl::Ctl::new("dev.cpu.0.temperature") {
 /// #       Ok(c) => c,
@@ -502,12 +490,12 @@
 /// }
 /// ```
 /// Not available on MacOS
-#[cfg(not(any(target_os = "macos", target_os = "linux")))]
+#[cfg(any(target_os = "freebsd", target_os = "openbsd", target_os = "netbsd", target_os = "linux"))]
 #[derive(Debug, Copy, Clone, PartialEq, PartialOrd)]
 pub struct Temperature {
     value: f32, // Kelvin
 }
-#[cfg(not(any(target_os = "macos", target_os = "linux")))]
+#[cfg(any(target_os = "freebsd", target_os = "openbsd", target_os = "netbsd", target_os = "linux"))]
 impl Temperature {
     pub fn kelvin(&self) -> f32 {
         self.value
@@ -520,21 +508,8 @@
     }
 }
 
-<<<<<<< HEAD
-fn errno_string() -> String {
-    let e = errno();
-    set_errno(e);
-    let code = e.0;
-    format!("errno {}: {}", code, e)
-}
-
-#[cfg(not(any(target_os = "macos", target_os = "linux")))]
-fn name2oid(name: &str) -> Result<Vec<c_int>, String> {
-
-=======
-#[cfg(not(target_os = "macos"))]
+#[cfg(any(target_os = "freebsd", target_os = "openbsd", target_os = "netbsd"))]
 fn name2oid(name: &str) -> Result<Vec<c_int>, SysctlError> {
->>>>>>> 9f97e52b
     // Request command for OID
     let oid: [c_int; 2] = [0, 3];
 
@@ -566,14 +541,8 @@
     Ok(res)
 }
 
-<<<<<<< HEAD
 #[cfg(any(target_os = "macos", target_os = "linux"))]
-fn name2oid(name: &str) -> Result<Vec<c_int>, String> {
-
-=======
-#[cfg(target_os = "macos")]
 fn name2oid(name: &str) -> Result<Vec<c_int>, SysctlError> {
->>>>>>> 9f97e52b
     // Request command for OID
     let mut oid: [c_int; 2] = [0, 3];
 
@@ -605,14 +574,8 @@
     Ok(res)
 }
 
-<<<<<<< HEAD
-#[cfg(not(any(target_os = "macos", target_os = "linux")))]
-fn oidfmt(oid: &[c_int]) -> Result<CtlInfo, String> {
-
-=======
-#[cfg(not(target_os = "macos"))]
+#[cfg(any(target_os = "freebsd", target_os = "openbsd", target_os = "netbsd"))]
 fn oidfmt(oid: &[c_int]) -> Result<CtlInfo, SysctlError> {
->>>>>>> 9f97e52b
     // Request command for type info
     let mut qoid: Vec<c_int> = vec![0, 4];
     qoid.extend(oid);
@@ -654,13 +617,8 @@
     Ok(s)
 }
 
-<<<<<<< HEAD
-#[cfg(not(any(target_os = "macos", target_os = "linux")))]
-fn temperature(info: &CtlInfo, val: &Vec<u8>) -> Result<CtlValue, String> {
-=======
-#[cfg(not(target_os = "macos"))]
+#[cfg(any(target_os = "freebsd", target_os = "openbsd", target_os = "netbsd"))]
 fn temperature(info: &CtlInfo, val: &Vec<u8>) -> Result<CtlValue, SysctlError> {
->>>>>>> 9f97e52b
     let prec: u32 = {
         match info.fmt.len() {
             l if l > 2 => match info.fmt[2..3].parse::<u32>() {
@@ -694,14 +652,8 @@
     }
 }
 
-<<<<<<< HEAD
 #[cfg(any(target_os = "macos", target_os = "linux"))]
-fn oidfmt(oid: &[c_int]) -> Result<CtlInfo, String> {
-
-=======
-#[cfg(target_os = "macos")]
 fn oidfmt(oid: &[c_int]) -> Result<CtlInfo, SysctlError> {
->>>>>>> 9f97e52b
     // Request command for type info
     let mut qoid: Vec<c_int> = vec![0, 4];
     qoid.extend(oid);
@@ -765,23 +717,14 @@
 ///     println!("Value: {:?}", sysctl::value("kern.osrevision"));
 /// }
 /// ```
-<<<<<<< HEAD
-#[cfg(not(any(target_os = "macos", target_os = "linux")))]
-pub fn value(name: &str) -> Result<CtlValue, String> {
-=======
-#[cfg(not(target_os = "macos"))]
+#[cfg(any(target_os = "freebsd", target_os = "openbsd", target_os = "netbsd"))]
 pub fn value(name: &str) -> Result<CtlValue, SysctlError> {
->>>>>>> 9f97e52b
     match name2oid(name) {
         Ok(v) => value_oid(&v),
         Err(e) => Err(e),
     }
 }
 
-<<<<<<< HEAD
-#[cfg(any(target_os = "macos", target_os = "linux"))]
-pub fn value(name: &str) -> Result<CtlValue, String> {
-=======
 /// Takes the name of the OID as argument and returns
 /// a result containing the sysctl value if success,
 /// or a SysctlError on failure
@@ -794,9 +737,8 @@
 ///     println!("Value: {:?}", sysctl::value("kern.osrevision"));
 /// }
 /// ```
-#[cfg(target_os = "macos")]
+#[cfg(any(target_os = "macos", target_os = "linux"))]
 pub fn value(name: &str) -> Result<CtlValue, SysctlError> {
->>>>>>> 9f97e52b
     match name2oid(name) {
         Ok(mut v) => value_oid(&mut v),
         Err(e) => Err(e),
@@ -817,14 +759,8 @@
 ///     println!("Value: {:?}", sysctl::value_oid(&oid));
 /// }
 /// ```
-<<<<<<< HEAD
-#[cfg(not(any(target_os = "macos", target_os = "linux")))]
-pub fn value_oid(oid: &mut Vec<i32>) -> Result<CtlValue, String> {
-
-=======
-#[cfg(not(target_os = "macos"))]
+#[cfg(any(target_os = "freebsd", target_os = "openbsd", target_os = "netbsd"))]
 pub fn value_oid(oid: &Vec<i32>) -> Result<CtlValue, SysctlError> {
->>>>>>> 9f97e52b
     let info: CtlInfo = try!(oidfmt(&oid));
 
     // Check if the value is readable
@@ -912,11 +848,6 @@
     }
 }
 
-<<<<<<< HEAD
-#[cfg(any(target_os = "macos", target_os = "linux"))]
-pub fn value_oid(oid: &mut Vec<i32>) -> Result<CtlValue, String> {
-
-=======
 /// Takes an OID as argument and returns a result
 /// containing the sysctl value if success, or a SysctlError
 /// on failure
@@ -931,9 +862,8 @@
 ///     println!("Value: {:?}", sysctl::value_oid(&mut oid));
 /// }
 /// ```
-#[cfg(target_os = "macos")]
+#[cfg(any(target_os = "macos", target_os = "linux"))]
 pub fn value_oid(oid: &mut Vec<i32>) -> Result<CtlValue, SysctlError> {
->>>>>>> 9f97e52b
     let info: CtlInfo = try!(oidfmt(&oid));
 
     // Check if the value is readable
@@ -1030,13 +960,8 @@
         CtlType::S16 => Ok(CtlValue::S16(LittleEndian::read_i16(&val))),
         CtlType::S32 => Ok(CtlValue::S32(LittleEndian::read_i32(&val))),
         CtlType::U32 => Ok(CtlValue::U32(LittleEndian::read_u32(&val))),
-<<<<<<< HEAD
-        #[cfg(not(any(target_os = "macos", target_os = "linux")))]
-        _ => Err("No matching type for value".into()),
-=======
-        #[cfg(not(target_os = "macos"))]
+        #[cfg(any(target_os = "freebsd", target_os = "openbsd", target_os = "netbsd", target_os = "linux"))]
         _ => Err(SysctlError::UnknownType),
->>>>>>> 9f97e52b
     }
 }
 
@@ -1067,23 +992,14 @@
 ///     println!("{:?}", sysctl::value_as::<ClockInfo>("kern.clockrate"));
 /// }
 /// ```
-<<<<<<< HEAD
-#[cfg(not(any(target_os = "macos", target_os = "linux")))]
-pub fn value_as<T>(name: &str) -> Result<Box<T>, String> {
-=======
-#[cfg(not(target_os = "macos"))]
+#[cfg(any(target_os = "freebsd", target_os = "openbsd", target_os = "netbsd"))]
 pub fn value_as<T>(name: &str) -> Result<Box<T>, SysctlError> {
->>>>>>> 9f97e52b
     match name2oid(name) {
         Ok(v) => value_oid_as::<T>(&v),
         Err(e) => Err(e),
     }
 }
 
-<<<<<<< HEAD
-#[cfg(any(target_os = "macos", target_os = "linux"))]
-pub fn value_as<T>(name: &str) -> Result<Box<T>, String> {
-=======
 /// A generic function that takes a string as argument and
 /// returns a result containing the sysctl value if success,
 /// or a SysctlError on failure.
@@ -1111,9 +1027,8 @@
 ///     println!("{:?}", sysctl::value_as::<ClockInfo>("kern.clockrate"));
 /// }
 /// ```
-#[cfg(target_os = "macos")]
+#[cfg(any(target_os = "macos", target_os = "linux"))]
 pub fn value_as<T>(name: &str) -> Result<Box<T>, SysctlError> {
->>>>>>> 9f97e52b
     match name2oid(name) {
         Ok(mut v) => value_oid_as::<T>(&mut v),
         Err(e) => Err(e),
@@ -1143,18 +1058,18 @@
 ///     profhz: c_int, /* profiling clock frequency */
 /// }
 ///
-/// #[cfg(not(any(target_os = "macos", target_os = "linux")))]
+/// #[cfg(any(target_os = "freebsd", target_os = "openbsd", target_os = "netbsd"))]
 /// fn main() {
 ///     let oid = vec![libc::CTL_KERN, libc::KERN_CLOCKRATE];
 ///     println!("{:?}", sysctl::value_oid_as::<ClockInfo>(&oid));
 /// }
-/// #[cfg(target_os = "macos")]
+/// #[cfg(any(target_os = "macos", target_os = "linux"))]
 /// fn main() {
 ///     let mut oid = vec![libc::CTL_KERN, libc::KERN_CLOCKRATE];
 ///     println!("{:?}", sysctl::value_oid_as::<ClockInfo>(&mut oid));
 /// }
 /// ```
-#[cfg(not(target_os = "macos"))]
+#[cfg(any(target_os = "freebsd", target_os = "openbsd", target_os = "netbsd"))]
 pub fn value_oid_as<T>(oid: &Vec<i32>) -> Result<Box<T>, SysctlError> {
     let val_enum = try!(value_oid(oid));
 
@@ -1221,7 +1136,7 @@
 ///     profhz: c_int, /* profiling clock frequency */
 /// }
 ///
-/// #[cfg(not(target_os = "macos"))]
+/// #[cfg(any(target_os = "freebsd", target_os = "openbsd", target_os = "netbsd"))]
 /// fn main() {
 ///     let oid = vec![libc::CTL_KERN, libc::KERN_CLOCKRATE];
 ///     println!("{:?}", sysctl::value_oid_as::<ClockInfo>(&oid));
@@ -1232,7 +1147,7 @@
 ///     println!("{:?}", sysctl::value_oid_as::<ClockInfo>(&mut oid));
 /// }
 /// ```
-#[cfg(target_os = "macos")]
+#[cfg(any(target_os = "macos", target_os = "linux"))]
 pub fn value_oid_as<T>(oid: &mut Vec<i32>) -> Result<Box<T>, SysctlError> {
     let val_enum = try!(value_oid(oid));
 
@@ -1291,14 +1206,8 @@
 /// #   sysctl::set_value("hw.usb.debug", old_value);
 /// }
 /// ```
-<<<<<<< HEAD
-#[cfg(not(any(target_os = "macos", target_os = "linux")))]
-pub fn set_value(name: &str, value: CtlValue) -> Result<CtlValue, String> {
-
-=======
-#[cfg(not(target_os = "macos"))]
+#[cfg(any(target_os = "freebsd", target_os = "openbsd", target_os = "netbsd"))]
 pub fn set_value(name: &str, value: CtlValue) -> Result<CtlValue, SysctlError> {
->>>>>>> 9f97e52b
     let oid = try!(name2oid(name));
     set_oid_value(&oid, value)
 }
@@ -1315,13 +1224,13 @@
 ///     println!("{:?}", sysctl::set_value("hw.usb.debug", sysctl::CtlValue::Int(1)));
 /// }
 /// ```
-#[cfg(target_os = "macos")]
+#[cfg(any(target_os = "macos", target_os = "linux"))]
 pub fn set_value(name: &str, value: CtlValue) -> Result<CtlValue, SysctlError> {
     let mut oid = try!(name2oid(name));
     set_oid_value(&mut oid, value)
 }
 
-#[cfg(not(target_os = "macos"))]
+#[cfg(any(target_os = "freebsd", target_os = "openbsd", target_os = "netbsd"))]
 pub fn set_oid_value(oid: &Vec<c_int>, value: CtlValue) -> Result<CtlValue, SysctlError> {
     let info: CtlInfo = try!(oidfmt(&oid));
 
@@ -1365,15 +1274,8 @@
     self::value_oid(oid)
 }
 
-<<<<<<< HEAD
 #[cfg(any(target_os = "macos", target_os = "linux"))]
-pub fn set_value(name: &str, value: CtlValue) -> Result<CtlValue, String> {
-
-    let mut oid = try!(name2oid(name));
-=======
-#[cfg(target_os = "macos")]
 pub fn set_oid_value(oid: &mut Vec<c_int>, value: CtlValue) -> Result<CtlValue, SysctlError> {
->>>>>>> 9f97e52b
     let info: CtlInfo = try!(oidfmt(&oid));
 
     // Check if the value is writeable
@@ -1437,22 +1339,91 @@
 ///     println!("Description: {:?}", sysctl::description("kern.osrevision"));
 /// }
 /// ```
-<<<<<<< HEAD
-#[cfg(not(any(target_os = "macos", target_os = "linux")))]
-pub fn description(name: &str) -> Result<String, String> {
-
-=======
-#[cfg(not(target_os = "macos"))]
+#[cfg(any(target_os = "freebsd", target_os = "openbsd", target_os = "netbsd"))]
 pub fn description(name: &str) -> Result<String, SysctlError> {
->>>>>>> 9f97e52b
     let oid: Vec<c_int> = try!(name2oid(name));
     oid2description(&oid)
 }
 
-#[cfg(not(target_os = "macos"))]
+#[cfg(any(target_os = "freebsd", target_os = "openbsd", target_os = "netbsd", target_os = "linux"))]
 fn oid2description(oid: &Vec<c_int>) -> Result<String, SysctlError> {
     // Request command for description
     let mut qoid: Vec<c_int> = vec![0, 5];
+    qoid.extend(oid);
+
+    // Store results in u8 array
+    let mut buf: [c_uchar; BUFSIZ as usize] = [0; BUFSIZ as usize];
+    let mut buf_len = mem::size_of_val(&buf);
+    #[cfg(target_os = "linux")]  
+        let qoid_ptr = qoid.as_mut_ptr();
+    #[cfg(target_os = "linux")]  
+        let null_ptr = ptr::null_mut();
+    #[cfg(target_os = "linux")]  
+        let qoid_len = qoid.len() as i32;
+    
+    #[cfg(not(target_os = "linux"))] 
+        let qoid_ptr = qoid.as_ptr();
+    #[cfg(not(target_os = "linux"))] 
+        let qoid_len = qoid.len() as u32;
+    #[cfg(not(target_os = "linux"))] 
+        let null_ptr = ptr::null();
+    
+    let ret = unsafe {
+        sysctl(
+            qoid_ptr,
+            qoid_len,
+            buf.as_mut_ptr() as *mut c_void,
+            &mut buf_len,
+            null_ptr,
+            0,
+        )
+    };
+    if ret != 0 {
+        return Err(SysctlError::IoError(io::Error::last_os_error()));
+    }
+
+    // Use buf_len - 1 so that we remove the trailing NULL
+    match str::from_utf8(&buf[..buf_len - 1]) {
+        Ok(s) => Ok(s.to_owned()),
+        Err(e) => Err(SysctlError::Utf8Error(e)),
+    }
+}
+//NOT WORKING ON MacOS
+// #[cfg(target_os = "macos")]
+// pub fn description(name: &str) -> Result<String, String> {
+
+//     let oid: Vec<c_int> = try!(name2oid(name));
+
+//     // Request command for description
+//     let mut qoid: Vec<c_int> = vec![0, 5];
+//     qoid.extend(oid);
+
+//     // Store results in u8 array
+//     let mut buf: [c_uchar; BUFSIZ as usize] = [0; BUFSIZ as usize];
+//     let mut buf_len = mem::size_of_val(&buf);
+//     let ret = unsafe {
+//         sysctl(qoid.as_mut_ptr(),
+//                qoid.len() as u32,
+//                buf.as_mut_ptr() as *mut c_void,
+//                &mut buf_len,
+//                ptr::null_mut(),
+//                0)
+//     };
+//     if ret != 0 {
+//         return Err(errno_string());
+//     }
+
+//     // Use buf_len - 1 so that we remove the trailing NULL
+//     match str::from_utf8(&buf[..buf_len - 1]) {
+//         Ok(s) => Ok(s.to_owned()),
+//         Err(e) => Err(format!("{}", e)),
+//     }
+// }
+
+#[cfg(any(target_os = "freebsd", target_os = "openbsd", target_os = "netbsd"))]
+fn oid2name(oid: &Vec<c_int>) -> Result<String, SysctlError> {
+    // Request command for name
+    let mut qoid: Vec<c_int> = vec![0, 1];
     qoid.extend(oid);
 
     // Store results in u8 array
@@ -1478,39 +1449,8 @@
         Err(e) => Err(SysctlError::Utf8Error(e)),
     }
 }
-//NOT WORKING ON MacOS
-// #[cfg(target_os = "macos")]
-// pub fn description(name: &str) -> Result<String, String> {
-
-//     let oid: Vec<c_int> = try!(name2oid(name));
-
-//     // Request command for description
-//     let mut qoid: Vec<c_int> = vec![0, 5];
-//     qoid.extend(oid);
-
-//     // Store results in u8 array
-//     let mut buf: [c_uchar; BUFSIZ as usize] = [0; BUFSIZ as usize];
-//     let mut buf_len = mem::size_of_val(&buf);
-//     let ret = unsafe {
-//         sysctl(qoid.as_mut_ptr(),
-//                qoid.len() as u32,
-//                buf.as_mut_ptr() as *mut c_void,
-//                &mut buf_len,
-//                ptr::null_mut(),
-//                0)
-//     };
-//     if ret != 0 {
-//         return Err(errno_string());
-//     }
-
-//     // Use buf_len - 1 so that we remove the trailing NULL
-//     match str::from_utf8(&buf[..buf_len - 1]) {
-//         Ok(s) => Ok(s.to_owned()),
-//         Err(e) => Err(format!("{}", e)),
-//     }
-// }
-
-#[cfg(not(target_os = "macos"))]
+
+#[cfg(any(target_os = "macos", target_os = "linux"))]
 fn oid2name(oid: &Vec<c_int>) -> Result<String, SysctlError> {
     // Request command for name
     let mut qoid: Vec<c_int> = vec![0, 1];
@@ -1519,40 +1459,14 @@
     // Store results in u8 array
     let mut buf: [c_uchar; BUFSIZ as usize] = [0; BUFSIZ as usize];
     let mut buf_len = mem::size_of_val(&buf);
-    let ret = unsafe {
-        sysctl(
-            qoid.as_ptr(),
-            qoid.len() as u32,
-            buf.as_mut_ptr() as *mut c_void,
-            &mut buf_len,
-            ptr::null(),
-            0,
-        )
-    };
-    if ret != 0 {
-        return Err(SysctlError::IoError(io::Error::last_os_error()));
-    }
-
-    // Use buf_len - 1 so that we remove the trailing NULL
-    match str::from_utf8(&buf[..buf_len - 1]) {
-        Ok(s) => Ok(s.to_owned()),
-        Err(e) => Err(SysctlError::Utf8Error(e)),
-    }
-}
-
-#[cfg(target_os = "macos")]
-fn oid2name(oid: &Vec<c_int>) -> Result<String, SysctlError> {
-    // Request command for name
-    let mut qoid: Vec<c_int> = vec![0, 1];
-    qoid.extend(oid);
-
-    // Store results in u8 array
-    let mut buf: [c_uchar; BUFSIZ as usize] = [0; BUFSIZ as usize];
-    let mut buf_len = mem::size_of_val(&buf);
+    #[cfg(target_os = "macos")]
+    let m_qoid_len: u32 = qoid.len() as u32;
+    #[cfg(target_os = "linux")]
+    let m_qoid_len: i32 = qoid.len()as i32;
     let ret = unsafe {
         sysctl(
             qoid.as_mut_ptr(),
-            qoid.len() as u32,
+            m_qoid_len,
             buf.as_mut_ptr() as *mut c_void,
             &mut buf_len,
             ptr::null_mut(),
@@ -1571,7 +1485,7 @@
 }
 
 /// Get the next OID.
-#[cfg(not(target_os = "macos"))]
+#[cfg(any(target_os = "freebsd", target_os = "openbsd", target_os = "netbsd"))]
 pub fn next_oid(oid: &Vec<c_int>) -> Result<Option<Vec<c_int>>, SysctlError> {
     // Request command for next oid
     let mut qoid: Vec<c_int> = vec![0, 2];
@@ -1611,7 +1525,7 @@
 }
 
 /// Get the next OID.
-#[cfg(target_os = "macos")]
+#[cfg(any(target_os = "macos", target_os = "linux"))]
 pub fn next_oid(oid: &Vec<c_int>) -> Result<Option<Vec<c_int>>, SysctlError> {
     // Request command for next oid
     let mut qoid: Vec<c_int> = vec![0, 2];
@@ -1621,11 +1535,14 @@
 
     // We get results in this vector
     let mut res: Vec<c_int> = vec![0; CTL_MAXNAME as usize];
-
+    #[cfg(target_os = "macos")]
+    let m_qoid_len: u32 = qoid.len() as u32;
+    #[cfg(target_os = "linux")]
+    let m_qoid_len: i32 = qoid.len()as i32;
     let ret = unsafe {
         sysctl(
             qoid.as_mut_ptr(),
-            qoid.len() as u32,
+            m_qoid_len,
             res.as_mut_ptr() as *mut c_void,
             &mut len,
             ptr::null_mut(),
@@ -1731,7 +1648,7 @@
     ///     println!("Description: {:?}", osrevision.description())
     /// }
     /// ```
-    #[cfg(not(target_os = "macos"))]
+    #[cfg(any(target_os = "freebsd", target_os = "openbsd", target_os = "netbsd", target_os = "linux"))]
     pub fn description(self: &Self) -> Result<String, SysctlError> {
         oid2description(&self.oid)
     }
@@ -1750,7 +1667,7 @@
     ///     println!("Value: {:?}", osrevision.value());
     /// }
     /// ```
-    #[cfg(not(target_os = "macos"))]
+    #[cfg(any(target_os = "freebsd", target_os = "openbsd", target_os = "netbsd"))]
     pub fn value(self: &Self) -> Result<CtlValue, SysctlError> {
         value_oid(&self.oid)
     }
@@ -1769,7 +1686,7 @@
     ///     println!("Value: {:?}", osrevision.value());
     /// }
     /// ```
-    #[cfg(target_os = "macos")]
+    #[cfg(any(target_os = "macos", target_os = "linux"))]
     pub fn value(self: &Self) -> Result<CtlValue, SysctlError> {
         let mut oid = self.oid.clone();
         value_oid(&mut oid)
@@ -1802,7 +1719,7 @@
     ///     println!("{:?}", clockrate.value_as::<ClockInfo>());
     /// }
     /// ```
-    #[cfg(not(target_os = "macos"))]
+    #[cfg(any(target_os = "freebsd", target_os = "openbsd", target_os = "netbsd"))]
     pub fn value_as<T>(self: &Self) -> Result<Box<T>, SysctlError> {
         value_oid_as::<T>(&self.oid)
     }
@@ -1834,7 +1751,7 @@
     ///     println!("{:?}", clockrate.value_as::<ClockInfo>());
     /// }
     /// ```
-    #[cfg(target_os = "macos")]
+    #[cfg(any(target_os = "macos", target_os = "linux"))]
     pub fn value_as<T>(self: &Self) -> Result<Box<T>, SysctlError> {
         let mut oid = self.oid.clone();
         value_oid_as::<T>(&mut oid)
@@ -1857,7 +1774,7 @@
     ///     println!("hw.usb.debug: -> {:?}", set);
     /// #   usbdebug.set_value(original).unwrap();
     /// }
-    #[cfg(not(target_os = "macos"))]
+    #[cfg(any(target_os = "freebsd", target_os = "openbsd", target_os = "netbsd"))]
     pub fn set_value(self: &Self, value: CtlValue) -> Result<CtlValue, SysctlError> {
         set_oid_value(&self.oid, value)
     }
@@ -1879,7 +1796,7 @@
     ///     println!("hw.usb.debug: -> {:?}", set);
     /// #   usbdebug.set_value(original).unwrap();
     /// }
-    #[cfg(target_os = "macos")]
+    #[cfg(any(target_os = "macos", target_os = "linux"))]
     pub fn set_value(self: &Self, value: CtlValue) -> Result<CtlValue, SysctlError> {
         let mut oid = self.oid.clone();
         set_oid_value(&mut oid, value)
@@ -1992,7 +1909,7 @@
     use std::process::Command;
 
     #[test]
-    #[cfg(not(any(target_os = "macos", target_os = "linux")))]
+    #[cfg(any(target_os = "freebsd", target_os = "openbsd", target_os = "netbsd"))]
     fn ctl_mib() {
         let oid = name2oid("kern.proc.pid").unwrap();
         assert_eq!(oid.len(), 3);
@@ -2002,6 +1919,7 @@
     }
 
     #[test]
+    #[cfg(not(target_os = "linux"))] //libc have no KERN_OSREV prop on linux...
     fn ctl_name() {
         let oid = vec![libc::CTL_KERN, libc::KERN_OSREV];
         let name = oid2name(&oid).expect("Could not get name of kern.osrevision sysctl.");
@@ -2255,7 +2173,7 @@
                 CtlType::Node => {
                     continue;
                 }
-                #[cfg(not(target_os = "macos"))]
+                #[cfg(any(target_os = "freebsd", target_os = "openbsd", target_os = "netbsd"))]
                 CtlType::Temperature => {
                     continue;
                 }
