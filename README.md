--- conflicted
+++ resolved
@@ -3,11 +3,7 @@
 [![Current Version](https://img.shields.io/crates/v/sysctl.svg)](https://crates.io/crates/sysctl)
 
 
-<<<<<<< HEAD
-*Currently developed and tested on FreeBSD and MacOS High Sierra.*  
-=======
 *FreeBSD and macOS are supported.*  
->>>>>>> 9f97e52b
 *Contributions for improvements and other platforms are welcome.*
 
 ### Documentation
