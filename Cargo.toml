[package]
name = "sysctl"
<<<<<<< HEAD
version = "0.1.4"
authors = ["Johannes Lundberg <johalun0@gmail.com>", "Ivan Temchenko <ivan.temchenko@yandex.ua>"]
=======
version = "0.2.0"
authors = [
   "Johannes Lundberg <johalun0@gmail.com>",
   "Ivan Temchenko <ivan.temchenko@yandex.ua>",
   "Fabian Freyer <fabian.freyer@physik.tu-berlin.de>"
   ]
>>>>>>> 9f97e52b
description = "Simplified interface to libc::sysctl"
keywords = ["sysctl", "freebsd", "macos"]
license = "MIT"
readme = "README.md"
repository = "https://github.com/johalun/sysctl-rs"
documentation = "https://johalun.github.io/sysctl-rs/index.html"

[dependencies]
libc = "^0.2.34"
byteorder = "^1.0.0"
failure = "^0.1.1"
bitflags = "^1.0"<|MERGE_RESOLUTION|>--- conflicted
+++ resolved
@@ -1,16 +1,11 @@
 [package]
 name = "sysctl"
-<<<<<<< HEAD
-version = "0.1.4"
-authors = ["Johannes Lundberg <johalun0@gmail.com>", "Ivan Temchenko <ivan.temchenko@yandex.ua>"]
-=======
-version = "0.2.0"
+version = "0.3.0"
 authors = [
    "Johannes Lundberg <johalun0@gmail.com>",
    "Ivan Temchenko <ivan.temchenko@yandex.ua>",
    "Fabian Freyer <fabian.freyer@physik.tu-berlin.de>"
    ]
->>>>>>> 9f97e52b
 description = "Simplified interface to libc::sysctl"
 keywords = ["sysctl", "freebsd", "macos"]
 license = "MIT"
